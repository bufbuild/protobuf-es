{
  "name": "protobuf-es",
  "private": true,
  "workspaces": [
    "packages/protobuf",
    "packages/protoc-gen-es",
    "packages/protoplugin",
    "packages/protoplugin-test",
    "packages/protoplugin-example",
    "packages/protobuf-test",
    "packages/protobuf-conformance",
    "packages/bundle-size",
    "packages/protobuf-example",
    "packages/upstream-protobuf",
    "packages/typescript-compat/*",
    "deno/conformance"
  ],
  "scripts": {
    "clean": "git clean -Xdf",
    "all": "turbo run --ui tui build generate test lint attw bundle-size format license-header bootstrap",
    "setversion": "node scripts/set-workspace-version.js",
    "postsetversion": "npm run all",
    "release": "npm run all && node scripts/release.js",
    "format": "biome format --write --config-path biome.json",
    "license-header": "license-header --ignore 'packages/**'",
    "lint": "biome lint --error-on-warnings --config-path biome.json"
  },
  "type": "module",
  "engineStrict": true,
  "engines": {
    "node": ">=20",
    "npm": ">=10"
  },
  "packageManager": "npm@10.9.0",
  "licenseHeader": {
    "licenseType": "apache",
    "yearRange": "2021-2025",
    "copyrightHolder": "Buf Technologies, Inc."
  },
  "devDependencies": {
    "@arethetypeswrong/cli": "^0.18.2",
    "@biomejs/biome": "^1.9.4",
    "@bufbuild/license-header": "^0.0.4",
    "@types/node": "^25.0.3",
<<<<<<< HEAD
    "turbo": "^2.6.1",
=======
    "turbo": "^2.7.2",
>>>>>>> 2d1a2a9f
    "typescript": "^5.9.2"
  },
  "//": "avoid hoisting of @typescript/vfs, see packages/protoplugin/src/transpile.ts",
  "dependencies": {
    "@typescript/vfs": "1.0.0"
  }
}<|MERGE_RESOLUTION|>--- conflicted
+++ resolved
@@ -42,11 +42,7 @@
     "@biomejs/biome": "^1.9.4",
     "@bufbuild/license-header": "^0.0.4",
     "@types/node": "^25.0.3",
-<<<<<<< HEAD
-    "turbo": "^2.6.1",
-=======
     "turbo": "^2.7.2",
->>>>>>> 2d1a2a9f
     "typescript": "^5.9.2"
   },
   "//": "avoid hoisting of @typescript/vfs, see packages/protoplugin/src/transpile.ts",
