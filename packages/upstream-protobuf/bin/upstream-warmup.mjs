#!/usr/bin/env node

// Copyright 2021-2023 Buf Technologies, Inc.
//
// Licensed under the Apache License, Version 2.0 (the "License");
// you may not use this file except in compliance with the License.
// You may obtain a copy of the License at
//
//      http://www.apache.org/licenses/LICENSE-2.0
//
// Unless required by applicable law or agreed to in writing, software
// distributed under the License is distributed on an "AS IS" BASIS,
// WITHOUT WARRANTIES OR CONDITIONS OF ANY KIND, either express or implied.
// See the License for the specific language governing permissions and
// limitations under the License.

<<<<<<< HEAD
import {exit, stderr} from "node:process";
import {UpstreamProtobuf} from "../index.mjs";
=======
import { exit, stderr } from "node:process";
import { UpstreamProtobuf } from "../index.mjs";
>>>>>>> fd56d4c5

const upstream = new UpstreamProtobuf();
upstream.warmup().then(
  () => exit(0),
  (reason) => {
    stderr.write(`${String(reason)}\n`);
    exit(1);
  },
);<|MERGE_RESOLUTION|>--- conflicted
+++ resolved
@@ -14,13 +14,8 @@
 // See the License for the specific language governing permissions and
 // limitations under the License.
 
-<<<<<<< HEAD
-import {exit, stderr} from "node:process";
-import {UpstreamProtobuf} from "../index.mjs";
-=======
 import { exit, stderr } from "node:process";
 import { UpstreamProtobuf } from "../index.mjs";
->>>>>>> fd56d4c5
 
 const upstream = new UpstreamProtobuf();
 upstream.warmup().then(
