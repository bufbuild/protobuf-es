{
  "name": "@bufbuild/protoplugin-example",
  "version": "1.1.1",
  "private": true,
  "description": "",
  "scripts": {
    "clean": "rm -rf src/gen",
    "build": "../../node_modules/typescript/bin/tsc --noEmit",
    "start": "npx esbuild src/index.ts --serve=localhost:3000 --servedir=www --outdir=www --bundle --global-name=eliza"
  },
  "author": "Buf",
  "license": "Apache-2.0",
  "engines": {
    "node": ">=14"
  },
  "dependencies": {
<<<<<<< HEAD
    "@bufbuild/buf": "^1.15.0",
    "@bufbuild/protobuf": "^1.1.1",
    "@bufbuild/protoc-gen-es": "^1.1.1",
    "@bufbuild/protoplugin": "^1.1.1",
=======
    "@bufbuild/buf": "^1.15.0-1",
    "@bufbuild/protobuf": "^1.1.0",
    "@bufbuild/protoc-gen-es": "^1.1.0",
    "@bufbuild/protoplugin": "^1.1.0",
>>>>>>> 826d327a
    "tsx": "^3.12.3",
    "typescript": "^4.9.5"
  }
}<|MERGE_RESOLUTION|>--- conflicted
+++ resolved
@@ -14,17 +14,10 @@
     "node": ">=14"
   },
   "dependencies": {
-<<<<<<< HEAD
-    "@bufbuild/buf": "^1.15.0",
+    "@bufbuild/buf": "^1.15.0-1",
     "@bufbuild/protobuf": "^1.1.1",
     "@bufbuild/protoc-gen-es": "^1.1.1",
     "@bufbuild/protoplugin": "^1.1.1",
-=======
-    "@bufbuild/buf": "^1.15.0-1",
-    "@bufbuild/protobuf": "^1.1.0",
-    "@bufbuild/protoc-gen-es": "^1.1.0",
-    "@bufbuild/protoplugin": "^1.1.0",
->>>>>>> 826d327a
     "tsx": "^3.12.3",
     "typescript": "^4.9.5"
   }
