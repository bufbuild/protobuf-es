--- conflicted
+++ resolved
@@ -2,11 +2,7 @@
   "name": "@bufbuild/protoplugin-example",
   "version": "1.4.0",
   "private": true,
-<<<<<<< HEAD
   "type": "module",
-  "description": "",
-=======
->>>>>>> 105ada43
   "scripts": {
     "build": "../../node_modules/typescript/bin/tsc --noEmit",
     "start": "npx esbuild src/index.ts --serve=localhost:3000 --servedir=www --outdir=www --bundle --global-name=eliza",
