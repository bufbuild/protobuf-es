{
  "name": "@bufbuild/protobuf-conformance",
  "private": true,
  "scripts": {
    "prebuild": "rm -rf ./dist/cjs/* ./dist/types/*",
    "build": "npm run build:esm+types",
    "build:esm+types": "../../node_modules/typescript/bin/tsc --project tsconfig.json --outDir ./dist/esm --declaration --declarationDir ./dist/types",
    "pregenerate": "rm -rf src/gen/*",
    "generate": "protoc --es_out=src/gen --es_opt=ts_nocheck=false,target=ts --proto_path=$(upstream-include conformance) $(upstream-files conformance)",
    "postgenerate": "license-header src/gen",
    "test": "npm run test:bigint && npm run test:string",
    "test:bigint": "BUF_BIGINT_DISABLE=0 conformance_test_runner --maximum_edition MAX --enforce_recommended --failure_list failing_tests_with_bigint.txt --text_format_failure_list failing_tests_text_format.txt bin/conformance.js",
    "test:string": "BUF_BIGINT_DISABLE=1 conformance_test_runner --maximum_edition MAX --enforce_recommended --failure_list failing_tests_without_bigint.txt --text_format_failure_list failing_tests_text_format.txt bin/conformance.js",
    "format": "prettier --write --ignore-unknown '.' '!dist' '!.turbo' '!src/gen/**'",
    "license-header": "license-header",
    "lint": "eslint --max-warnings 0 ."
  },
  "type": "module",
  "types": "./dist/types/index.d.ts",
  "exports": {
    "import": "./dist/esm/index.js",
    "default": "./dist/esm/index.js"
  },
  "dependencies": {
<<<<<<< HEAD
    "@bufbuild/protobuf": "2.0.0-alpha.4",
    "@bufbuild/protoc-gen-es": "2.0.0-alpha.4",
=======
    "@bufbuild/protobuf": "2.0.0-beta.1"
  },
  "devDependencies": {
>>>>>>> 793ff3b4
    "upstream-protobuf": "*"
  }
}<|MERGE_RESOLUTION|>--- conflicted
+++ resolved
@@ -22,14 +22,11 @@
     "default": "./dist/esm/index.js"
   },
   "dependencies": {
-<<<<<<< HEAD
-    "@bufbuild/protobuf": "2.0.0-alpha.4",
-    "@bufbuild/protoc-gen-es": "2.0.0-alpha.4",
-=======
     "@bufbuild/protobuf": "2.0.0-beta.1"
   },
   "devDependencies": {
->>>>>>> 793ff3b4
+    "@bufbuild/protobuf": "2.0.0-beta.1",
+    "@bufbuild/protoc-gen-es": "2.0.0-beta.1",
     "upstream-protobuf": "*"
   }
 }