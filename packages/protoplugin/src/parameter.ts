--- conflicted
+++ resolved
@@ -16,9 +16,6 @@
 import type { RewriteImports } from "./import-path.js";
 import { PluginOptionError } from "./error.js";
 
-<<<<<<< HEAD
-export interface EcmaScriptPluginParameters {
-=======
 /**
  * Standard plugin options that every ECMAScript plugin supports.
  */
@@ -29,7 +26,6 @@
    *
    * The default is ["js", "dts].
    */
->>>>>>> 185b7306
   targets: Target[];
   /**
    * Add an extension to every import, for example ".js" or ".ts".
@@ -64,22 +60,6 @@
    * @private
    */
   rewriteImports: RewriteImports;
-<<<<<<< HEAD
-  importExtension: string;
-  jsImportStyle: "module" | "legacy_commonjs";
-}
-
-export interface ParsedParameter<T> {
-  parsed: T & EcmaScriptPluginParameters;
-  sanitized: string;
-}
-
-export function parseParameter<T extends object>(
-  parameter: string,
-  parseExtraOptions:
-    | ((rawOptions: { key: string; value: string }[]) => T)
-    | undefined,
-=======
 }
 
 export interface ParsedParameter<T> {
@@ -113,7 +93,6 @@
 export function parseParameter<T extends object>(
   parameter: string,
   parseExtraOptions: ((rawOptions: RawPluginOptions) => T) | undefined,
->>>>>>> 185b7306
 ): ParsedParameter<T> {
   let targets: Target[] = ["js", "dts"];
   let tsNocheck = false;
@@ -122,11 +101,7 @@
   const rewriteImports: RewriteImports = [];
   let importExtension = "";
   let jsImportStyle: "module" | "legacy_commonjs" = "module";
-<<<<<<< HEAD
-  const extraParameters: { key: string; value: string }[] = [];
-=======
   const extraParameters: RawPluginOptions = [];
->>>>>>> 185b7306
   const extraParametersRaw: string[] = [];
   const rawParameters: string[] = [];
   for (const { key, value, raw } of splitParameter(parameter)) {
@@ -238,11 +213,7 @@
     }
   }
   const sanitizedParameters = rawParameters.join(",");
-<<<<<<< HEAD
-  const ecmaScriptPluginParameters = {
-=======
   const ecmaScriptPluginOptions = {
->>>>>>> 185b7306
     targets,
     tsNocheck,
     bootstrapWkt,
@@ -253,22 +224,14 @@
   };
   if (parseExtraOptions === undefined || extraParameters.length === 0) {
     return {
-<<<<<<< HEAD
-      parsed: ecmaScriptPluginParameters as T & EcmaScriptPluginParameters,
-=======
       parsed: ecmaScriptPluginOptions as T & EcmaScriptPluginOptions,
->>>>>>> 185b7306
       sanitized: sanitizedParameters,
     };
   }
   try {
     return {
       parsed: Object.assign(
-<<<<<<< HEAD
-        ecmaScriptPluginParameters,
-=======
         ecmaScriptPluginOptions,
->>>>>>> 185b7306
         parseExtraOptions(extraParameters),
       ),
       sanitized: sanitizedParameters,
