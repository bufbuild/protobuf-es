// Copyright 2021-2024 Buf Technologies, Inc.
//
// Licensed under the Apache License, Version 2.0 (the "License");
// you may not use this file except in compliance with the License.
// You may obtain a copy of the License at
//
//      http://www.apache.org/licenses/LICENSE-2.0
//
// Unless required by applicable law or agreed to in writing, software
// distributed under the License is distributed on an "AS IS" BASIS,
// WITHOUT WARRANTIES OR CONDITIONS OF ANY KIND, either express or implied.
// See the License for the specific language governing permissions and
// limitations under the License.

export type { Plugin } from "./plugin.js";
export { runNodeJs } from "./run-node.js";
export { createEcmaScriptPlugin } from "./create-es-plugin.js";
export {
  getComments,
  getDeclarationString,
  getPackageComments,
  getSyntaxComments,
} from "./source-code-info.js";

export type { Target } from "./target.js";
export type { Schema } from "./schema.js";
<<<<<<< HEAD
export type { EcmaScriptPluginParameters } from "./parameter.js";
=======
export type { EcmaScriptPluginOptions } from "./parameter.js";
>>>>>>> 185b7306
export type { GeneratedFile, FileInfo } from "./generated-file.js";
export type { ImportSymbol } from "./import-symbol.js";
export { createImportSymbol } from "./import-symbol.js";
export type { Printable } from "./printable.js";
export { safeIdentifier } from "./safe-identifier.js";<|MERGE_RESOLUTION|>--- conflicted
+++ resolved
@@ -24,11 +24,7 @@
 
 export type { Target } from "./target.js";
 export type { Schema } from "./schema.js";
-<<<<<<< HEAD
-export type { EcmaScriptPluginParameters } from "./parameter.js";
-=======
 export type { EcmaScriptPluginOptions } from "./parameter.js";
->>>>>>> 185b7306
 export type { GeneratedFile, FileInfo } from "./generated-file.js";
 export type { ImportSymbol } from "./import-symbol.js";
 export { createImportSymbol } from "./import-symbol.js";
