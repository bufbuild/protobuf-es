// Copyright 2021-2022 Buf Technologies, Inc.
//
// Licensed under the Apache License, Version 2.0 (the "License");
// you may not use this file except in compliance with the License.
// You may obtain a copy of the License at
//
//      http://www.apache.org/licenses/LICENSE-2.0
//
// Unless required by applicable law or agreed to in writing, software
// distributed under the License is distributed on an "AS IS" BASIS,
// WITHOUT WARRANTIES OR CONDITIONS OF ANY KIND, either express or implied.
// See the License for the specific language governing permissions and
// limitations under the License.

import type { Target } from "./ecmascript";
import { Schema, createSchema, toResponse } from "./ecmascript/schema.js";
import type { FileInfo } from "./ecmascript/generated-file.js";
import type { Plugin } from "./plugin.js";
import { transpile } from "./ecmascript/transpile.js";
import { PluginOptionError } from "./error.js";
import type { RewriteImports } from "./ecmascript/import-path.js";

interface PluginInit {
  /**
   * Name of this code generator plugin.
   */
  name: string;

  /**
   * Version of this code generator plugin.
   */
  version: string;

  /**
   * A optional parsing function which can be used to customize parameter
   * parsing of the plugin.
   */
  parseOption?: PluginOptionParseFn;

  /**
   * A function which will generate TypeScript files based on proto input.
   * This function will be invoked by the plugin framework when the plugin runs.
   *
   * Note that this is required to be provided for plugin initialization.
   */
  generateTs: (schema: Schema, target: "ts") => void;

  /**
   * A optional function which will generate JavaScript files based on proto
   * input.  This function will be invoked by the  plugin framework when the
   * plugin runs.
   *
   * If this function is not provided, the plugin framework will then check if
   * a transpile function is provided.  If so, it will be invoked to transpile
   * JavaScript files.  If not, the plugin framework will transpile the files
   * itself.
   */
  generateJs?: (schema: Schema, target: "js") => void;

  /**
   * A optional function which will generate TypeScript declaration files
   * based on proto input.  This function will be invoked by the plugin
   * framework when the plugin runs.
   *
   * If this function is not provided, the plugin framework will then check if
   * a transpile function is provided.  If so, it will be invoked to transpile
   * declaration files.  If not, the plugin framework will transpile the files
   * itself.
   */
  generateDts?: (schema: Schema, target: "dts") => void;

  /**
   * A optional function which will transpile a given set of files.
   *
   * This funcion is meant to be used in place of either generateJs,
   * generateDts, or both.  However, those functions will take precedence.
   * This means that if generateJs, generateDts, and this transpile function
   * are all provided, this transpile function will be ignored.
   */
  transpile?: (
    files: FileInfo[],
    transpileJs: boolean,
    transpileDts: boolean
  ) => FileInfo[];
}

type PluginOptionParseFn = (key: string, value: string | undefined) => void;

/**
 * Create a new code generator plugin for ECMAScript.
 * The plugin can generate JavaScript, TypeScript, or TypeScript declaration
 * files.
 */
export function createEcmaScriptPlugin(init: PluginInit): Plugin {
  let transpileJs = false;
  let transpileDts = false;
  return {
    name: init.name,
    version: init.version,
    run(req) {
<<<<<<< HEAD
      const {
        targets,
        tsNocheck,
        bootstrapWkt,
        rewriteImports,
        keepEmptyFiles,
      } = parseParameter(req.parameter, init.parseOption);
      const { schema, toResponse } = createSchema(
=======
      const { targets, tsNocheck, bootstrapWkt, rewriteImports } =
        parseParameter(req.parameter, init.parseOption);
      const { schema, getFileInfo } = createSchema(
>>>>>>> 00c324ac
        req,
        targets,
        init.name,
        init.version,
        tsNocheck,
        bootstrapWkt,
        rewriteImports,
        keepEmptyFiles
      );

      const targetTs = schema.targets.includes("ts");
      const targetJs = schema.targets.includes("js");
      const targetDts = schema.targets.includes("dts");

      // Generate TS files under the following conditions:
      // - if they are explicitly specified as a target.
      // - if js is specified as a target but no js generator is provided.
      // - if dts is specified as a target, but no dts generator is provided.
      // In the latter two cases, it is because we need the generated TS files
      // to use for transpiling js and/or dts.
      let tsFiles: FileInfo[] = [];
      if (
        targetTs ||
        (targetJs && !init.generateJs) ||
        (targetDts && !init.generateDts)
      ) {
        init.generateTs(schema, "ts");

        // Save off the generated TypeScript files so that we can pass these
        // to the transpilation process if necessary.  We do not want to pass
        // JavaScript files for a few reasons:
        // 1.  Our usage of allowJs in the compiler options will cause issues
        // with attempting to transpile .ts and .js files to the same location.
        // 2.  There should be no reason to transpile JS because generateTs
        // functions are required, so users would never be able to only specify
        // a generateJs function and expect to transpile declarations.
        // 3.  Transpiling is somewhat expensive and situations with an
        // extremely large amount of files could have performance impacts.
        tsFiles = getFileInfo();
      }

      if (targetJs) {
        if (init.generateJs) {
          init.generateJs(schema, "js");
        } else {
          transpileJs = true;
        }
      }

      if (targetDts) {
        if (init.generateDts) {
          init.generateDts(schema, "dts");
        } else {
          transpileDts = true;
        }
      }

      // Get all generated files
      const files = getFileInfo();

      // If either boolean is true, it means it was specified in the target out
      // but no generate function was provided.  This also means that we will
      // have generated .ts files above.
      if (transpileJs || transpileDts) {
        const transpileFn = init.transpile ?? transpile;
        // Transpile the TypeScript files and add to the master list of files
        const transpiledFiles = transpileFn(tsFiles, transpileJs, transpileDts);
        files.push(...transpiledFiles);
      }

      return toResponse(files);
    },
  };
}

function parseParameter(
  parameter: string | undefined,
  parseOption: PluginOptionParseFn | undefined
) {
  let targets: Target[] = ["js", "dts"];
  let tsNocheck = true;
  let bootstrapWkt = false;
  let keepEmptyFiles = false;
  const rewriteImports: RewriteImports = [];
  for (const { key, value } of splitParameter(parameter)) {
    switch (key) {
      case "target":
        targets = [];
        for (const rawTarget of value.split("+")) {
          switch (rawTarget) {
            case "js":
            case "ts":
            case "dts":
              if (targets.indexOf(rawTarget) < 0) {
                targets.push(rawTarget);
              }
              break;
            default:
              throw new PluginOptionError(`${key}=${value}`);
          }
        }
        value.split("+");
        break;
      case "ts_nocheck":
        switch (value) {
          case "true":
          case "1":
            tsNocheck = true;
            break;
          case "false":
          case "0":
            tsNocheck = false;
            break;
          default:
            throw new PluginOptionError(`${key}=${value}`);
        }
        break;
      case "bootstrap_wkt":
        switch (value) {
          case "true":
          case "1":
            bootstrapWkt = true;
            break;
          case "false":
          case "0":
            bootstrapWkt = false;
            break;
          default:
            throw new PluginOptionError(`${key}=${value}`);
        }
        break;
      case "rewrite_imports": {
        const parts = value.split(":");
        if (parts.length !== 2) {
          throw new PluginOptionError(
            `${key}=${value}`,
            "must be in the form of <pattern>:<target>"
          );
        }
        const [pattern, target] = parts;
        rewriteImports.push({ pattern, target });
        break;
      }
      case "keep_empty_files": {
        switch (value) {
          case "true":
          case "1":
            keepEmptyFiles = true;
            break;
          case "false":
          case "0":
            keepEmptyFiles = false;
            break;
          default:
            throw new PluginOptionError(`${key}=${value}`);
        }
        break;
      }
      default:
        if (parseOption === undefined) {
          throw new PluginOptionError(`${key}=${value}`);
        }
        try {
          parseOption(key, value);
        } catch (e) {
          throw new PluginOptionError(`${key}=${value}`, e);
        }
        break;
    }
  }
  return { targets, tsNocheck, bootstrapWkt, rewriteImports, keepEmptyFiles };
}

function splitParameter(
  parameter: string | undefined
): { key: string; value: string }[] {
  if (parameter == undefined) {
    return [];
  }
  return parameter.split(",").map((pair) => {
    const i = pair.indexOf("=");
    return {
      key: i === -1 ? pair : pair.substring(0, i),
      value: i === -1 ? "" : pair.substring(i + 1),
    };
  });
}<|MERGE_RESOLUTION|>--- conflicted
+++ resolved
@@ -98,7 +98,6 @@
     name: init.name,
     version: init.version,
     run(req) {
-<<<<<<< HEAD
       const {
         targets,
         tsNocheck,
@@ -106,12 +105,7 @@
         rewriteImports,
         keepEmptyFiles,
       } = parseParameter(req.parameter, init.parseOption);
-      const { schema, toResponse } = createSchema(
-=======
-      const { targets, tsNocheck, bootstrapWkt, rewriteImports } =
-        parseParameter(req.parameter, init.parseOption);
       const { schema, getFileInfo } = createSchema(
->>>>>>> 00c324ac
         req,
         targets,
         init.name,
