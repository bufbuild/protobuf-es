--- conflicted
+++ resolved
@@ -18,17 +18,10 @@
 
 import type { GenDescEnum, GenDescFile, GenDescMessage } from "../../../../codegenv1/types.js";
 import { fileDesc } from "../../../../codegenv1/file.js";
-<<<<<<< HEAD
 import type { Any, AnyJson } from "./any_pb.js";
-import { fileDesc_google_protobuf_any } from "./any_pb.js";
+import { file_google_protobuf_any } from "./any_pb.js";
 import type { SourceContext, SourceContextJson } from "./source_context_pb.js";
-import { fileDesc_google_protobuf_source_context } from "./source_context_pb.js";
-=======
-import type { Any } from "./any_pb.js";
-import { file_google_protobuf_any } from "./any_pb.js";
-import type { SourceContext } from "./source_context_pb.js";
 import { file_google_protobuf_source_context } from "./source_context_pb.js";
->>>>>>> e8904fab
 import type { Message } from "../../../../types.js";
 import { messageDesc } from "../../../../codegenv1/message.js";
 import { enumDesc } from "../../../../codegenv1/enum.js";
@@ -139,13 +132,8 @@
  * Describes the message google.protobuf.Type.
  * Use `create(TypeSchema)` to create a new message.
  */
-<<<<<<< HEAD
-export const TypeDesc: GenDescMessage<Type, TypeJson> = /*@__PURE__*/
-  messageDesc(fileDesc_google_protobuf_type, 0);
-=======
-export const TypeSchema: GenDescMessage<Type> = /*@__PURE__*/
+export const TypeSchema: GenDescMessage<Type, TypeJson> = /*@__PURE__*/
   messageDesc(file_google_protobuf_type, 0);
->>>>>>> e8904fab
 
 /**
  * A single field of a message type.
@@ -285,13 +273,8 @@
  * Describes the message google.protobuf.Field.
  * Use `create(FieldSchema)` to create a new message.
  */
-<<<<<<< HEAD
-export const FieldDesc: GenDescMessage<Field, FieldJson> = /*@__PURE__*/
-  messageDesc(fileDesc_google_protobuf_type, 1);
-=======
-export const FieldSchema: GenDescMessage<Field> = /*@__PURE__*/
+export const FieldSchema: GenDescMessage<Field, FieldJson> = /*@__PURE__*/
   messageDesc(file_google_protobuf_type, 1);
->>>>>>> e8904fab
 
 /**
  * Basic field types.
@@ -441,13 +424,8 @@
 /**
  * Describes the enum google.protobuf.Field.Kind.
  */
-<<<<<<< HEAD
-export const Field_KindDesc: GenDescEnum<Field_Kind, Field_KindJson> = /*@__PURE__*/
-  enumDesc(fileDesc_google_protobuf_type, 1, 0);
-=======
-export const Field_KindSchema: GenDescEnum<Field_Kind> = /*@__PURE__*/
+export const Field_KindSchema: GenDescEnum<Field_Kind, Field_KindJson> = /*@__PURE__*/
   enumDesc(file_google_protobuf_type, 1, 0);
->>>>>>> e8904fab
 
 /**
  * Whether a field is optional, required, or repeated.
@@ -492,13 +470,8 @@
 /**
  * Describes the enum google.protobuf.Field.Cardinality.
  */
-<<<<<<< HEAD
-export const Field_CardinalityDesc: GenDescEnum<Field_Cardinality, Field_CardinalityJson> = /*@__PURE__*/
-  enumDesc(fileDesc_google_protobuf_type, 1, 1);
-=======
-export const Field_CardinalitySchema: GenDescEnum<Field_Cardinality> = /*@__PURE__*/
+export const Field_CardinalitySchema: GenDescEnum<Field_Cardinality, Field_CardinalityJson> = /*@__PURE__*/
   enumDesc(file_google_protobuf_type, 1, 1);
->>>>>>> e8904fab
 
 /**
  * Enum type definition.
@@ -588,13 +561,8 @@
  * Describes the message google.protobuf.Enum.
  * Use `create(EnumSchema)` to create a new message.
  */
-<<<<<<< HEAD
-export const EnumDesc: GenDescMessage<Enum, EnumJson> = /*@__PURE__*/
-  messageDesc(fileDesc_google_protobuf_type, 2);
-=======
-export const EnumSchema: GenDescMessage<Enum> = /*@__PURE__*/
+export const EnumSchema: GenDescMessage<Enum, EnumJson> = /*@__PURE__*/
   messageDesc(file_google_protobuf_type, 2);
->>>>>>> e8904fab
 
 /**
  * Enum value definition.
@@ -648,13 +616,8 @@
  * Describes the message google.protobuf.EnumValue.
  * Use `create(EnumValueSchema)` to create a new message.
  */
-<<<<<<< HEAD
-export const EnumValueDesc: GenDescMessage<EnumValue, EnumValueJson> = /*@__PURE__*/
-  messageDesc(fileDesc_google_protobuf_type, 3);
-=======
-export const EnumValueSchema: GenDescMessage<EnumValue> = /*@__PURE__*/
+export const EnumValueSchema: GenDescMessage<EnumValue, EnumValueJson> = /*@__PURE__*/
   messageDesc(file_google_protobuf_type, 3);
->>>>>>> e8904fab
 
 /**
  * A protocol buffer option, which can be attached to a message, field,
@@ -703,13 +666,8 @@
  * Describes the message google.protobuf.Option.
  * Use `create(OptionSchema)` to create a new message.
  */
-<<<<<<< HEAD
-export const OptionDesc: GenDescMessage<Option, OptionJson> = /*@__PURE__*/
-  messageDesc(fileDesc_google_protobuf_type, 4);
-=======
-export const OptionSchema: GenDescMessage<Option> = /*@__PURE__*/
+export const OptionSchema: GenDescMessage<Option, OptionJson> = /*@__PURE__*/
   messageDesc(file_google_protobuf_type, 4);
->>>>>>> e8904fab
 
 /**
  * The syntax in which a protocol buffer element is defined.
@@ -747,10 +705,5 @@
 /**
  * Describes the enum google.protobuf.Syntax.
  */
-<<<<<<< HEAD
-export const SyntaxDesc: GenDescEnum<Syntax, SyntaxJson> = /*@__PURE__*/
-  enumDesc(fileDesc_google_protobuf_type, 0);
-=======
-export const SyntaxSchema: GenDescEnum<Syntax> = /*@__PURE__*/
+export const SyntaxSchema: GenDescEnum<Syntax, SyntaxJson> = /*@__PURE__*/
   enumDesc(file_google_protobuf_type, 0);
->>>>>>> e8904fab
