// Copyright 2021-2024 Buf Technologies, Inc.
//
// Licensed under the Apache License, Version 2.0 (the "License");
// you may not use this file except in compliance with the License.
// You may obtain a copy of the License at
//
//      http://www.apache.org/licenses/LICENSE-2.0
//
// Unless required by applicable law or agreed to in writing, software
// distributed under the License is distributed on an "AS IS" BASIS,
// WITHOUT WARRANTIES OR CONDITIONS OF ANY KIND, either express or implied.
// See the License for the specific language governing permissions and
// limitations under the License.

import type { Message } from "../types.js";
import type {
  DescEnum,
  DescExtension,
  DescField,
  DescFile,
  DescMessage,
  DescMethod,
  DescService,
} from "../descriptors.js";
import type { JsonValue } from "../json-value.js";

/**
 * Describes a protobuf source file.
 *
 * @private
 */
export type GenDescFile = DescFile;

/**
 * Describes a message declaration in a protobuf source file.
 *
 * This type is identical to DescMessage, but carries additional type
 * information.
 *
 * @private
 */
// prettier-ignore
export type GenDescMessage<RuntimeShape extends Message, JsonType = JsonValue> =
  & Omit<DescMessage, "field">
  & { field: Record<MessageFieldNames<RuntimeShape>, DescField> }
<<<<<<< HEAD
  & brand<RuntimeShape, JsonType>;
=======
  & brandv1<RuntimeShape>;
>>>>>>> 671b457f

/**
 * Describes an enumeration in a protobuf source file.
 *
 * This type is identical to DescEnum, but carries additional type
 * information.
 *
 * @private
 */
<<<<<<< HEAD
export type GenDescEnum<
  RuntimeShape,
  JsonType extends JsonValue = JsonValue,
> = DescEnum & brand<RuntimeShape, JsonType>;
=======
export type GenDescEnum<RuntimeShape> = DescEnum & brandv1<RuntimeShape>;
>>>>>>> 671b457f

/**
 * Describes an extension in a protobuf source file.
 *
 * This type is identical to DescExtension, but carries additional type
 * information.
 *
 * @private
 */
export type GenDescExtension<
  Extendee extends Message = Message,
  RuntimeShape = unknown,
> = DescExtension & brandv1<Extendee, RuntimeShape>;

/**
 * Describes a service declaration in a protobuf source file.
 *
 * This type is identical to DescService, but carries additional type
 * information.
 *
 * @private
 */
export type GenDescService<RuntimeShape extends GenDescServiceMethods> = Omit<
  DescService,
  "method"
> & {
  method: { [K in keyof RuntimeShape]: RuntimeShape[K] & DescMethod };
};

/**
 * @private
 */
export type GenDescServiceMethods = Record<
  string,
  Pick<DescMethod, "input" | "output" | "methodKind">
>;

class brandv1<A, B = unknown> {
  protected v = "codegenv1" as const;
  protected a: A | boolean = false;
  protected b: B | boolean = false;
}

/**
 * Union of the property names of all fields, including oneof members.
 * For an anonymous message (no generated message shape), it's simply a string.
 */
// prettier-ignore
type MessageFieldNames<T extends Message> = Message extends T ? string :
  Exclude<keyof {
    [P in keyof T as
    P extends ("$typeName" | "$unknown") ? never
    : T[P] extends Oneof<infer K> ? K
    : P
    ]-?: true;
  }, number | symbol>;

type Oneof<K extends string> = {
  case: K | undefined;
  value?: unknown;
};<|MERGE_RESOLUTION|>--- conflicted
+++ resolved
@@ -43,11 +43,7 @@
 export type GenDescMessage<RuntimeShape extends Message, JsonType = JsonValue> =
   & Omit<DescMessage, "field">
   & { field: Record<MessageFieldNames<RuntimeShape>, DescField> }
-<<<<<<< HEAD
-  & brand<RuntimeShape, JsonType>;
-=======
-  & brandv1<RuntimeShape>;
->>>>>>> 671b457f
+  & brandv1<RuntimeShape, JsonType>;
 
 /**
  * Describes an enumeration in a protobuf source file.
@@ -57,14 +53,10 @@
  *
  * @private
  */
-<<<<<<< HEAD
 export type GenDescEnum<
   RuntimeShape,
   JsonType extends JsonValue = JsonValue,
-> = DescEnum & brand<RuntimeShape, JsonType>;
-=======
-export type GenDescEnum<RuntimeShape> = DescEnum & brandv1<RuntimeShape>;
->>>>>>> 671b457f
+> = DescEnum & brandv1<RuntimeShape, JsonType>;
 
 /**
  * Describes an extension in a protobuf source file.
