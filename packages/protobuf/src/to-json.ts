--- conflicted
+++ resolved
@@ -123,16 +123,11 @@
   schema: Desc,
   message: MessageShape<Desc>,
   options?: Partial<JsonWriteOptions>,
-<<<<<<< HEAD
 ): MessageJsonType<Desc> {
   return reflectToJson(
-    reflect(messageDesc, message),
+    reflect(schema, message),
     makeWriteOptions(options),
   ) as MessageJsonType<Desc>;
-=======
-): JsonValue {
-  return reflectToJson(reflect(schema, message), makeWriteOptions(options));
->>>>>>> e8904fab
 }
 
 /**
