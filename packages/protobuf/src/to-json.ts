// Copyright 2021-2024 Buf Technologies, Inc.
//
// Licensed under the Apache License, Version 2.0 (the "License");
// you may not use this file except in compliance with the License.
// You may obtain a copy of the License at
//
//      http://www.apache.org/licenses/LICENSE-2.0
//
// Unless required by applicable law or agreed to in writing, software
// distributed under the License is distributed on an "AS IS" BASIS,
// WITHOUT WARRANTIES OR CONDITIONS OF ANY KIND, either express or implied.
// See the License for the specific language governing permissions and
// limitations under the License.

import {
  type DescEnum,
  type DescField,
  type DescMessage,
  ScalarType,
} from "./descriptors.js";
import type { JsonObject, JsonValue } from "./json-value.js";
import { protoCamelCase } from "./reflect/names.js";
import { reflect } from "./reflect/reflect.js";
import type { Registry } from "./registry.js";
import type {
  ReflectList,
  ReflectMap,
  ReflectMessage,
} from "./reflect/reflect-types.js";
import type {
  EnumJsonType,
  EnumShape,
  Message,
  MessageJsonType,
  MessageShape,
} from "./types.js";
import type {
  Any,
  Duration,
  FeatureSet_FieldPresence,
  FieldMask,
  ListValue,
  Struct,
  Timestamp,
  Value,
} from "./wkt/index.js";
import { anyUnpack } from "./wkt/index.js";
import { isWrapperDesc } from "./wkt/wrappers.js";
import { base64Encode } from "./wire/index.js";
import { createExtensionContainer, getExtension } from "./extensions.js";
import { checkField, formatVal } from "./reflect/reflect-check.js";

/* eslint-disable @typescript-eslint/restrict-template-expressions */

// bootstrap-inject google.protobuf.FeatureSet.FieldPresence.LEGACY_REQUIRED: const $name: FeatureSet_FieldPresence.$localName = $number;
const LEGACY_REQUIRED: FeatureSet_FieldPresence.LEGACY_REQUIRED = 3;

// bootstrap-inject google.protobuf.FeatureSet.FieldPresence.IMPLICIT: const $name: FeatureSet_FieldPresence.$localName = $number;
const IMPLICIT: FeatureSet_FieldPresence.IMPLICIT = 2;

/**
 * Options for serializing to JSON.
 */
export interface JsonWriteOptions {
  /**
   * By default, fields with implicit presence are not serialized if they are
   * unset. For example, an empty list field or a proto3 int32 field with 0 is
   * not serialized. With this option enabled, such fields are included in the
   * output.
   */
  alwaysEmitImplicit: boolean;

  /**
   * Emit enum values as integers instead of strings: The name of an enum
   * value is used by default in JSON output. An option may be provided to
   * use the numeric value of the enum value instead.
   */
  enumAsInteger: boolean;

  /**
   * Use proto field name instead of lowerCamelCase name: By default proto3
   * JSON printer should convert the field name to lowerCamelCase and use
   * that as the JSON name. An implementation may provide an option to use
   * proto field name as the JSON name instead. Proto3 JSON parsers are
   * required to accept both the converted lowerCamelCase name and the proto
   * field name.
   */
  useProtoFieldName: boolean;

  /**
   * This option is required to write `google.protobuf.Any` and extensions
   * to JSON format.
   */
  registry?: Registry;
}

/**
 * Options for serializing to JSON.
 */
export interface JsonWriteStringOptions extends JsonWriteOptions {
  prettySpaces: number;
}

// Default options for serializing to JSON.
const jsonWriteDefaults: Readonly<JsonWriteOptions> = {
  alwaysEmitImplicit: false,
  enumAsInteger: false,
  useProtoFieldName: false,
};

function makeWriteOptions(
  options?: Partial<JsonWriteOptions>,
): Readonly<JsonWriteOptions> {
  return options ? { ...jsonWriteDefaults, ...options } : jsonWriteDefaults;
}

// TODO return JsonType only if options are omitted, or if options enumAsInteger and useProtoFieldName are not true
/**
 * Serialize the message to a JSON value, a JavaScript value that can be
 * passed to JSON.stringify().
 */
export function toJson<Desc extends DescMessage>(
  messageDesc: Desc,
  message: MessageShape<Desc>,
  options?: Partial<JsonWriteOptions>,
): MessageJsonType<Desc> {
  return reflectToJson(
    reflect(messageDesc, message),
    makeWriteOptions(options),
  ) as MessageJsonType<Desc>;
}

/**
 * Serialize the message to a JSON string.
 */
export function toJsonString<Desc extends DescMessage>(
  messageDesc: Desc,
  message: MessageShape<Desc>,
  options?: Partial<JsonWriteStringOptions>,
): string {
  const jsonValue = toJson(messageDesc, message, options);
  return JSON.stringify(jsonValue, null, options?.prettySpaces ?? 0);
}

/**
 * Serialize a single enum value to JSON.
 */
export function enumToJson<Desc extends DescEnum>(
  descEnum: Desc,
  value: EnumShape<Desc>,
): EnumJsonType<Desc> {
  if (descEnum.typeName == "google.protobuf.NullValue") {
    return null as EnumJsonType<Desc>;
  }
  const name = descEnum.values.find((v) => v.number === value)?.name;
  if (name === undefined) {
    throw new Error(
      `${String(value)} is not a value in ${descEnum.toString()}`,
    );
  }
  return name as EnumJsonType<Desc>;
}

function reflectToJson(msg: ReflectMessage, opts: JsonWriteOptions): JsonValue {
  const wktJson = tryWktToJson(msg, opts);
  if (wktJson !== undefined) return wktJson;
  const json: JsonObject = {};
  for (const f of msg.sortedFields) {
    if (!msg.isSet(f)) {
      if (f.presence == LEGACY_REQUIRED) {
        throw new Error(
          `cannot encode field ${msg.desc.typeName}.${f.name} to JSON: required field not set`,
        );
      }
      if (!opts.alwaysEmitImplicit || f.presence !== IMPLICIT) {
        // Fields with implicit presence omit zero values (e.g. empty string) by default
        continue;
      }
    }
    const jsonValue = fieldToJson(f, msg.get(f), opts);
    if (jsonValue !== undefined) {
      json[jsonName(f, opts)] = jsonValue;
    }
  }
  if (opts.registry) {
    const tagSeen = new Set<number>();
    for (const uf of msg.getUnknown() ?? []) {
      // Same tag can appear multiple times, so we
      // keep track and skip identical ones.
      if (tagSeen.has(uf.no)) {
        continue;
      }
      const extension = opts.registry.getExtensionFor(msg.desc, uf.no);
      if (!extension) {
        continue;
      }
      const value = getExtension(msg.message, extension);
      const [container, field] = createExtensionContainer(extension, value);
      const jsonValue = fieldToJson(field, container.get(field), opts);
      if (jsonValue !== undefined) {
        json[extension.jsonName] = jsonValue;
      }
    }
  }
  return json;
}

function fieldToJson(f: DescField, val: unknown, opts: JsonWriteOptions) {
  switch (f.fieldKind) {
    case "scalar":
      return scalarToJson(f, val);
    case "message":
      return reflectToJson(val as ReflectMessage, opts);
    case "enum":
      return enumToJsonInternal(f.enum, val, opts.enumAsInteger);
    case "list":
      return listToJson(val as ReflectList, opts);
    case "map":
      return mapToJson(val as ReflectMap, opts);
  }
}

function mapToJson(map: ReflectMap, opts: JsonWriteOptions) {
  const f = map.field();
  const jsonObj: JsonObject = {};
  switch (f.mapKind) {
    case "scalar":
      for (const [entryKey, entryValue] of map) {
        jsonObj[entryKey as keyof object] = scalarToJson(f, entryValue);
      }
      break;
    case "message":
      for (const [entryKey, entryValue] of map) {
        jsonObj[entryKey as keyof object] = reflectToJson(
          entryValue as ReflectMessage,
          opts,
        );
      }
      break;
    case "enum":
      for (const [entryKey, entryValue] of map) {
<<<<<<< HEAD
        // JSON standard allows only (double quoted) string as property key
        jsonObj[entryKey.toString()] = enumToJsonInternal(
=======
        jsonObj[entryKey as keyof object] = enumToJson(
>>>>>>> 05acbc49
          f.enum,
          entryValue,
          opts.enumAsInteger,
        );
      }
      break;
  }
  return opts.alwaysEmitImplicit || map.size > 0 ? jsonObj : undefined;
}

function listToJson(list: ReflectList, opts: JsonWriteOptions) {
  const f = list.field();
  const jsonArr: JsonValue[] = [];
  switch (f.listKind) {
    case "scalar":
      for (const item of list) {
        jsonArr.push(scalarToJson(f, item) as JsonValue);
      }
      break;
    case "enum":
      for (const item of list) {
        jsonArr.push(
          enumToJsonInternal(f.enum, item, opts.enumAsInteger) as JsonValue,
        );
      }
      break;
    case "message":
      for (const item of list) {
        jsonArr.push(reflectToJson(item as ReflectMessage, opts));
      }
      break;
  }
  return opts.alwaysEmitImplicit || jsonArr.length > 0 ? jsonArr : undefined;
}

function enumToJsonInternal(
  desc: DescEnum,
  value: unknown,
  enumAsInteger: boolean,
): string | number | null {
  if (typeof value != "number") {
    throw new Error(
      `cannot encode ${desc} to JSON: expected number, got ${formatVal(value)}`,
    );
  }
  if (desc.typeName == "google.protobuf.NullValue") {
    return null;
  }
  if (enumAsInteger) {
    return value;
  }
  const val = desc.values.find((v) => v.number == value);
  return val?.name ?? value; // if we don't know the enum value, just return the number
}

function scalarToJson(
  field: DescField & { scalar: ScalarType },
  value: unknown,
): string | number | boolean {
  switch (field.scalar) {
    // int32, fixed32, uint32: JSON value will be a decimal number. Either numbers or strings are accepted.
    case ScalarType.INT32:
    case ScalarType.SFIXED32:
    case ScalarType.SINT32:
    case ScalarType.FIXED32:
    case ScalarType.UINT32:
      if (typeof value != "number") {
        throw new Error(
          `cannot encode ${field} to JSON: ${checkField(field, value)?.message}`,
        );
      }
      return value;

    // float, double: JSON value will be a number or one of the special string values "NaN", "Infinity", and "-Infinity".
    // Either numbers or strings are accepted. Exponent notation is also accepted.
    case ScalarType.FLOAT:
    case ScalarType.DOUBLE: // eslint-disable-line no-fallthrough
      if (typeof value != "number") {
        throw new Error(
          `cannot encode ${field} to JSON: ${checkField(field, value)?.message}`,
        );
      }
      if (isNaN(value)) return "NaN";
      if (value === Number.POSITIVE_INFINITY) return "Infinity";
      if (value === Number.NEGATIVE_INFINITY) return "-Infinity";
      return value;

    // string:
    case ScalarType.STRING:
      if (typeof value != "string") {
        throw new Error(
          `cannot encode ${field} to JSON: ${checkField(field, value)?.message}`,
        );
      }
      return value;

    // bool:
    case ScalarType.BOOL:
      if (typeof value != "boolean") {
        throw new Error(
          `cannot encode ${field} to JSON: ${checkField(field, value)?.message}`,
        );
      }
      return value;

    // JSON value will be a decimal string. Either numbers or strings are accepted.
    case ScalarType.UINT64:
    case ScalarType.FIXED64:
    case ScalarType.INT64:
    case ScalarType.SFIXED64:
    case ScalarType.SINT64:
      if (typeof value != "bigint" && typeof value != "string") {
        throw new Error(
          `cannot encode ${field} to JSON: ${checkField(field, value)?.message}`,
        );
      }
      return value.toString();

    // bytes: JSON value will be the data encoded as a string using standard base64 encoding with paddings.
    // Either standard or URL-safe base64 encoding with/without paddings are accepted.
    case ScalarType.BYTES:
      if (value instanceof Uint8Array) {
        return base64Encode(value);
      }
      throw new Error(
        `cannot encode ${field} to JSON: ${checkField(field, value)?.message}`,
      );
  }
}

function jsonName(f: DescField, opts: JsonWriteOptions) {
  return opts.useProtoFieldName ? f.name : f.jsonName;
}

// returns a json value if wkt, otherwise returns undefined.
function tryWktToJson(
  msg: ReflectMessage,
  opts: JsonWriteOptions,
): JsonValue | undefined {
  if (!msg.desc.typeName.startsWith("google.protobuf.")) {
    return undefined;
  }
  switch (msg.desc.typeName) {
    case "google.protobuf.Any":
      return anyToJson(msg.message as Any, opts);
    case "google.protobuf.Timestamp":
      return timestampToJson(msg.message as Timestamp);
    case "google.protobuf.Duration":
      return durationToJson(msg.message as Duration);
    case "google.protobuf.FieldMask":
      return fieldMaskToJson(msg.message as FieldMask);
    case "google.protobuf.Struct":
      return structToJson(msg.message as Struct);
    case "google.protobuf.Value":
      return valueToJson(msg.message as Value);
    case "google.protobuf.ListValue":
      return listValueToJson(msg.message as ListValue);
    default:
      if (isWrapperDesc(msg.desc)) {
        const valueField = msg.desc.fields[0];
        return scalarToJson(valueField, msg.get(valueField));
      }
      return undefined;
  }
}

function anyToJson(val: Any, opts: JsonWriteOptions): JsonValue {
  if (val.typeUrl === "") {
    return {};
  }
  const { registry } = opts;
  let message: Message | undefined;
  let desc: DescMessage | undefined;
  if (registry) {
    message = anyUnpack(val, registry);
    if (message) {
      desc = registry.getMessage(message.$typeName);
    }
  }
  if (!desc || !message) {
    throw new Error(
      `cannot encode message ${val.$typeName} to JSON: "${val.typeUrl}" is not in the type registry`,
    );
  }
  let json = reflectToJson(reflect(desc, message), opts);
  if (
    desc.typeName.startsWith("google.protobuf.") ||
    json === null ||
    Array.isArray(json) ||
    typeof json !== "object"
  ) {
    json = { value: json };
  }
  json["@type"] = val.typeUrl;
  return json;
}

function durationToJson(val: Duration) {
  if (
    Number(val.seconds) > 315576000000 ||
    Number(val.seconds) < -315576000000
  ) {
    throw new Error(
      `cannot encode message ${val.$typeName} to JSON: value out of range`,
    );
  }
  let text = val.seconds.toString();
  if (val.nanos !== 0) {
    let nanosStr = Math.abs(val.nanos).toString();
    nanosStr = "0".repeat(9 - nanosStr.length) + nanosStr;
    if (nanosStr.substring(3) === "000000") {
      nanosStr = nanosStr.substring(0, 3);
    } else if (nanosStr.substring(6) === "000") {
      nanosStr = nanosStr.substring(0, 6);
    }
    text += "." + nanosStr;
    if (val.nanos < 0 && Number(val.seconds) == 0) {
      text = "-" + text;
    }
  }
  return text + "s";
}

function fieldMaskToJson(val: FieldMask) {
  return val.paths
    .map((p) => {
      // eslint-disable-next-line @typescript-eslint/prefer-nullish-coalescing
      if (p.match(/_[0-9]?_/g) || p.match(/[A-Z]/g)) {
        throw new Error(
          `cannot encode message ${val.$typeName} to JSON: lowerCamelCase of path name "` +
            p +
            '" is irreversible',
        );
      }
      return protoCamelCase(p);
    })
    .join(",");
}

function structToJson(val: Struct) {
  const json: JsonObject = {};
  for (const [k, v] of Object.entries(val.fields)) {
    json[k] = valueToJson(v);
  }
  return json;
}

function valueToJson(val: Value) {
  switch (val.kind.case) {
    case "nullValue":
      return null;
    case "numberValue":
      if (!Number.isFinite(val.kind.value)) {
        throw new Error(`${val.$typeName} cannot be NaN or Infinity`);
      }
      return val.kind.value;
    case "boolValue":
      return val.kind.value;
    case "stringValue":
      return val.kind.value;
    case "structValue":
      return structToJson(val.kind.value);
    case "listValue":
      return listValueToJson(val.kind.value);
    default:
      throw new Error(`${val.$typeName} must have a value`);
  }
}

function listValueToJson(val: ListValue): JsonValue[] {
  return val.values.map(valueToJson);
}

function timestampToJson(val: Timestamp) {
  const ms = Number(val.seconds) * 1000;
  if (
    ms < Date.parse("0001-01-01T00:00:00Z") ||
    ms > Date.parse("9999-12-31T23:59:59Z")
  ) {
    throw new Error(
      `cannot encode message ${val.$typeName} to JSON: must be from 0001-01-01T00:00:00Z to 9999-12-31T23:59:59Z inclusive`,
    );
  }
  if (val.nanos < 0) {
    throw new Error(
      `cannot encode message ${val.$typeName} to JSON: nanos must not be negative`,
    );
  }
  let z = "Z";
  if (val.nanos > 0) {
    const nanosStr = (val.nanos + 1000000000).toString().substring(1);
    if (nanosStr.substring(3) === "000000") {
      z = "." + nanosStr.substring(0, 3) + "Z";
    } else if (nanosStr.substring(6) === "000") {
      z = "." + nanosStr.substring(0, 6) + "Z";
    } else {
      z = "." + nanosStr + "Z";
    }
  }
  return new Date(ms).toISOString().replace(".000Z", z);
}<|MERGE_RESOLUTION|>--- conflicted
+++ resolved
@@ -239,12 +239,7 @@
       break;
     case "enum":
       for (const [entryKey, entryValue] of map) {
-<<<<<<< HEAD
-        // JSON standard allows only (double quoted) string as property key
-        jsonObj[entryKey.toString()] = enumToJsonInternal(
-=======
-        jsonObj[entryKey as keyof object] = enumToJson(
->>>>>>> 05acbc49
+        jsonObj[entryKey as keyof object] = enumToJsonInternal(
           f.enum,
           entryValue,
           opts.enumAsInteger,
