--- conflicted
+++ resolved
@@ -18,22 +18,16 @@
   DescMessage,
   ScalarType,
 } from "@bufbuild/protobuf";
-<<<<<<< HEAD
 import {
   scalarJsonType,
   scalarTypeScriptType,
 } from "@bufbuild/protobuf/codegenv1";
-import { isWrapperDesc } from "@bufbuild/protobuf/wkt";
-import type { Printable } from "@bufbuild/protoplugin";
-=======
-import { scalarTypeScriptType } from "@bufbuild/protobuf/codegenv1";
 import {
   isWrapperDesc,
   StructSchema,
   ValueSchema,
 } from "@bufbuild/protobuf/wkt";
 import type { GeneratedFile, Printable } from "@bufbuild/protoplugin";
->>>>>>> 1c17e1bf
 
 export function fieldTypeScriptType(
   field: DescField | DescExtension,
@@ -122,7 +116,30 @@
   return { typing, optional };
 }
 
-<<<<<<< HEAD
+function messageFieldTypeScriptType(
+  field: (DescField | DescExtension) & { message: DescMessage },
+  imports: GeneratedFile["runtime"],
+): Printable {
+  if (
+    isWrapperDesc(field.message) &&
+    !field.oneof &&
+    field.fieldKind == "message"
+  ) {
+    const baseType = field.message.fields[0].scalar;
+    return scalarTypeScriptType(baseType, false);
+  }
+  if (
+    field.message.typeName == StructSchema.typeName &&
+    field.parent?.typeName != ValueSchema.typeName
+  ) {
+    return imports.JsonObject;
+  }
+  return {
+    kind: "es_shape_ref",
+    desc: field.message,
+  };
+}
+
 export function fieldJsonType(field: DescField | DescExtension): Printable {
   switch (field.fieldKind) {
     case "scalar":
@@ -199,30 +216,6 @@
       return ["{ [key: ", keyType, "]: ", valueType, " }"];
     }
   }
-=======
-function messageFieldTypeScriptType(
-  field: (DescField | DescExtension) & { message: DescMessage },
-  imports: GeneratedFile["runtime"],
-): Printable {
-  if (
-    isWrapperDesc(field.message) &&
-    !field.oneof &&
-    field.fieldKind == "message"
-  ) {
-    const baseType = field.message.fields[0].scalar;
-    return scalarTypeScriptType(baseType, false);
-  }
-  if (
-    field.message.typeName == StructSchema.typeName &&
-    field.parent?.typeName != ValueSchema.typeName
-  ) {
-    return imports.JsonObject;
-  }
-  return {
-    kind: "es_shape_ref",
-    desc: field.message,
-  };
->>>>>>> 1c17e1bf
 }
 
 export function functionCall(
