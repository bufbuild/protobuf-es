--- conflicted
+++ resolved
@@ -30,10 +30,6 @@
 } from "@bufbuild/protoplugin";
 import { fieldJsonType, fieldTypeScriptType, functionCall } from "./util";
 import { version } from "../package.json";
-<<<<<<< HEAD
-import type { RawPluginOptions } from "@bufbuild/protoplugin/dist/cjs/parameter";
-=======
->>>>>>> 0e30e38c
 
 export const protocGenEs = createEcmaScriptPlugin({
   name: "protoc-gen-es",
