// Copyright 2021-2024 Buf Technologies, Inc.
//
// Licensed under the Apache License, Version 2.0 (the "License");
// you may not use this file except in compliance with the License.
// You may obtain a copy of the License at
//
//      http://www.apache.org/licenses/LICENSE-2.0
//
// Unless required by applicable law or agreed to in writing, software
// distributed under the License is distributed on an "AS IS" BASIS,
// WITHOUT WARRANTIES OR CONDITIONS OF ANY KIND, either express or implied.
// See the License for the specific language governing permissions and
// limitations under the License.

import {
  DescEnum,
  DescExtension,
  DescField,
  DescMessage,
  FieldDescriptorProto_Label,
} from "@bufbuild/protobuf";
import {
  FieldDescriptorProto_Type,
  LongType,
  proto2,
  proto3,
  ScalarType,
} from "@bufbuild/protobuf";
import type {
  GeneratedFile,
  Printable,
  Schema,
} from "@bufbuild/protoplugin/ecmascript";
import { localName, reifyWkt } from "@bufbuild/protoplugin/ecmascript";
import { getNonEditionRuntime } from "./editions.js";
import { getFieldDefaultValueExpression } from "./util.js";

export function generateJs(schema: Schema) {
  for (const file of schema.files) {
    const f = schema.generateFile(file.name + "_pb.js");
    f.preamble(file);
    for (const enumeration of file.enums) {
      generateEnum(schema, f, enumeration);
    }
    for (const message of file.messages) {
      generateMessage(schema, f, message);
    }
    for (const extension of file.extensions) {
      generateExtension(schema, f, extension);
    }
    // We do not generate anything for services
  }
}

// prettier-ignore
function generateEnum(schema: Schema, f: GeneratedFile, enumeration: DescEnum) {
<<<<<<< HEAD
  const protoN = schema.runtime[enumeration.file.syntax];
  f.print(makeJsDoc(enumeration));
  f.print("export const ", enumeration, " = /*@__PURE__*/ ", protoN, ".makeEnum(")
=======
  const protoN = getNonEditionRuntime(schema, enumeration.file);
  f.print(f.jsDoc(enumeration));
  f.print(f.exportDecl("const", enumeration), " = ", protoN, ".makeEnum(")
>>>>>>> 00c72133
  f.print(`  "`, enumeration.typeName, `",`)
  f.print(`  [`)
  if (enumeration.sharedPrefix === undefined) {
    for (const value of enumeration.values) {
      f.print("    {no: ", value.number, ", name: ", f.string(value.name), "},")
    }
  } else {
    for (const value of enumeration.values) {
      const localName = value.name.substring(enumeration.sharedPrefix.length);
      f.print("    {no: ", value.number, ", name: ", f.string(value.name), ", localName: ", f.string(localName), "},")
    }
  }
  f.print(`  ],`)
  f.print(");")
  f.print()
}

// prettier-ignore
function generateMessage(schema: Schema, f: GeneratedFile, message: DescMessage) {
<<<<<<< HEAD
  const protoN = schema.runtime[message.file.syntax];
  f.print(makeJsDoc(message));
  f.print("export const ", message, " = /*@__PURE__*/ ", protoN, ".makeMessageType(")
  f.print(`  `, literalString(message.typeName), `,`)
=======
  const protoN = getNonEditionRuntime(schema, message.file);
  f.print(f.jsDoc(message));
  f.print(f.exportDecl("const", message), " = ", protoN, ".makeMessageType(")
  f.print(`  `, f.string(message.typeName), `,`)
>>>>>>> 00c72133
  if (message.fields.length == 0) {
    f.print("  [],")
  } else {
    f.print("  () => [")
    for (const field of message.fields) {
      generateFieldInfo(schema, f, field);
    }
    f.print("  ],")
  }
  const needsLocalName = localName(message) !==
      (message.file.syntax == "proto3" ? proto2 : proto3)
      .makeMessageType(message.typeName, []).name;
  if (needsLocalName) {
    // local name is not inferrable from the type name, we need to provide it
    f.print(`  {localName: `, f.string(localName(message)), `},`)
  }
  f.print(");")
  f.print()
  generateWktMethods(schema, f, message)
  generateWktStaticMethods(schema, f, message)
  for (const nestedEnum of message.nestedEnums) {
    generateEnum(schema, f, nestedEnum);
  }
  for (const nestedMessage of message.nestedMessages) {
    generateMessage(schema, f, nestedMessage);
  }
  for (const nestedExtension of message.nestedExtensions) {
    generateExtension(schema, f, nestedExtension);
  }
}

// prettier-ignore
export function generateFieldInfo(schema: Schema, f: GeneratedFile, field: DescField | DescExtension) {
  f.print("    ", getFieldInfoLiteral(schema, field), ",");
}

// prettier-ignore
export function getFieldInfoLiteral(schema: Schema, field: DescField | DescExtension): Printable {
  const protoN = getNonEditionRuntime(schema, field.kind == "extension" ? field.file : field.parent.file);
  const e: Printable = [];
  e.push("{ no: ", field.number, `, `);
  if (field.kind == "field") {
    e.push(`name: "`, field.name, `", `);
    if (field.jsonName !== undefined) {
      e.push(`jsonName: "`, field.jsonName, `", `);
    }
  }
  switch (field.fieldKind) {
    case "scalar":
      e.push(`kind: "scalar", T: `, field.scalar, ` /* ScalarType.`, ScalarType[field.scalar], ` */, `);
      if (field.longType != LongType.BIGINT) {
        e.push(`L: `, field.longType, ` /* LongType.`, LongType[field.longType], ` */, `);
      }
      break;
    case "map":
      e.push(`kind: "map", K: `, field.mapKey, ` /* ScalarType.`, ScalarType[field.mapKey], ` */, `);
      switch (field.mapValue.kind) {
        case "scalar":
          e.push(`V: {kind: "scalar", T: `, field.mapValue.scalar, ` /* ScalarType.`, ScalarType[field.mapValue.scalar], ` */}, `);
          break;
        case "message":
          e.push(`V: {kind: "message", T: `, field.mapValue.message, `}, `);
          break;
        case "enum":
          e.push(`V: {kind: "enum", T: `, protoN, `.getEnumType(`, field.mapValue.enum, `)}, `);
          break;
      }
      break;
    case "message":
      e.push(`kind: "message", T: `, field.message, `, `);
      if (field.proto.type === FieldDescriptorProto_Type.GROUP) {
        e.push(`delimited: true, `);
      }
      break;
    case "enum":
      e.push(`kind: "enum", T: `, protoN, `.getEnumType(`, field.enum, `), `);
      break;
  }
  if (field.repeated) {
    e.push(`repeated: true, `);
    if (field.packed !== field.packedByDefault) {
      e.push(`packed: `, field.packed, `, `);
    }
  }
  if (field.optional) {
    e.push(`opt: true, `);
  } else if (field.proto.label === FieldDescriptorProto_Label.REQUIRED) {
    e.push(`req: true, `);
  }
  const defaultValue = getFieldDefaultValueExpression(field);
  if (defaultValue !== undefined) {
    e.push(`default: `, defaultValue, `, `);
  }
  if (field.oneof) {
    e.push(`oneof: "`, field.oneof.name, `", `);
  }
  const lastE = e[e.length - 1];
  if (typeof lastE == "string" && lastE.endsWith(", ")) {
    e[e.length - 1] = lastE.substring(0, lastE.length - 2);
  }
  e.push(" }");
  return e;
}

// prettier-ignore
function generateExtension(
  schema: Schema,
  f: GeneratedFile,
  ext: DescExtension,
) {
  const protoN = getNonEditionRuntime(schema, ext.file);
  f.print(f.jsDoc(ext));
  f.print(f.exportDecl("const", ext), " = ", protoN, ".makeExtension(");
  f.print("  ", f.string(ext.typeName), ", ");
  f.print("  ", ext.extendee, ", ");
  if (ext.fieldKind == "scalar") {
    f.print("  ", getFieldInfoLiteral(schema, ext), ",");
  } else {
    f.print("  () => (", getFieldInfoLiteral(schema, ext), "),");
  }
  f.print(");");
  f.print();
}

// prettier-ignore
function generateWktMethods(schema: Schema, f: GeneratedFile, message: DescMessage) {
  const ref = reifyWkt(message);
  if (ref === undefined) {
    return;
  }
  const {
    ScalarType: rtScalarType,
    protoInt64,
  } = schema.runtime;
  const protoN = getNonEditionRuntime(schema, message.file);
  switch (ref.typeName) {
    case "google.protobuf.Any":
      f.print(message, ".prototype.toJson = function toJson(options) {")
      f.print(`  if (this.`, localName(ref.typeUrl), ` === "") {`);
      f.print("    return {};");
      f.print("  }");
      f.print("  const typeName = this.typeUrlToName(this.", localName(ref.typeUrl), ");");
      f.print("  const messageType = options?.typeRegistry?.findMessage(typeName);");
      f.print("  if (!messageType) {");
      f.print("    throw new Error(`cannot encode message ", message.typeName, ' to JSON: "${this.', localName(ref.typeUrl), '}" is not in the type registry`);');
      f.print("  }");
      f.print("  const message = messageType.fromBinary(this.", localName(ref.value), ");");
      f.print("  let json = message.toJson(options);");
      f.print(`  if (typeName.startsWith("google.protobuf.") || (json === null || Array.isArray(json) || typeof json !== "object")) {`);
      f.print("    json = {value: json};");
      f.print("  }");
      f.print(`  json["@type"] = this.`, localName(ref.typeUrl), `;`);
      f.print("  return json;");
      f.print("};");
      f.print();
      f.print(message, ".prototype.fromJson = function fromJson(json, options) {")
      f.print(`  if (json === null || Array.isArray(json) || typeof json != "object") {`);
      f.print("    throw new Error(`cannot decode message ", message.typeName, ' from JSON: expected object but got ${json === null ? "null" : Array.isArray(json) ? "array" : typeof json}`);');
      f.print("  }");
      f.print(`  if (Object.keys(json).length == 0) {`);
      f.print(`    return this;`);
      f.print(`  }`);
      f.print(`  const typeUrl = json["@type"];`);
      f.print(`  if (typeof typeUrl != "string" || typeUrl == "") {`);
      f.print("    throw new Error(`cannot decode message ", message.typeName, ' from JSON: "@type" is empty`);');
      f.print("  }");
      f.print("  const typeName = this.typeUrlToName(typeUrl), messageType = options?.typeRegistry?.findMessage(typeName);");
      f.print("  if (!messageType) {");
      f.print("    throw new Error(`cannot decode message ", message.typeName, " from JSON: ${typeUrl} is not in the type registry`);");
      f.print("  }");
      f.print("  let message;");
      f.print(`  if (typeName.startsWith("google.protobuf.") &&  Object.prototype.hasOwnProperty.call(json, "value")) {`);
      f.print(`    message = messageType.fromJson(json["value"], options);`);
      f.print("  } else {");
      f.print("    const copy = Object.assign({}, json);");
      f.print(`    delete copy["@type"];`);
      f.print("    message = messageType.fromJson(copy, options);");
      f.print("  }");
      f.print("  this.packFrom(message);");
      f.print("  return this;");
      f.print("};");
      f.print();
      f.print(message, ".prototype.packFrom = function packFrom(message) {")
      f.print("  this.", localName(ref.value), " = message.toBinary();");
      f.print("  this.", localName(ref.typeUrl), " = this.typeNameToUrl(message.getType().typeName);");
      f.print("};");
      f.print();
      f.print(message, ".prototype.unpackTo = function unpackTo(target) {")
      f.print("  if (!this.is(target.getType())) {");
      f.print("    return false;");
      f.print("  }");
      f.print("  target.fromBinary(this.", localName(ref.value), ");");
      f.print("  return true;");
      f.print("};");
      f.print();
      f.print(message, ".prototype.unpack = function unpack(registry) {")
      f.print("    if (this.", localName(ref.typeUrl), ` === "") {`);
      f.print("      return undefined;");
      f.print("    }");
      f.print("    const messageType = registry.findMessage(this.typeUrlToName(this.", localName(ref.typeUrl), "));");
      f.print("    if (!messageType) {");
      f.print("      return undefined;");
      f.print("    }");
      f.print("    return messageType.fromBinary(this.", localName(ref.value), ");");
      f.print("  }");
      f.print();
      f.print(message, ".prototype.is = function is(type) {")
      f.print("  if (this.typeUrl === '') {");
      f.print("    return false;");
      f.print("  }");
      f.print("  const name = this.typeUrlToName(this.", localName(ref.typeUrl), ");");
      f.print("  let typeName = '';");
      f.print("  if (typeof type === 'string') {");
      f.print("      typeName = type;");
      f.print("  } else {");
      f.print("      typeName = type.typeName;");
      f.print("  }");
      f.print("  return name === typeName;");
      f.print("};");
      f.print();
      f.print(message, ".prototype.typeNameToUrl = function typeNameToUrl(name) {")
      f.print("  return `type.googleapis.com/${name}`;");
      f.print("};");
      f.print();
      f.print(message, ".prototype.typeUrlToName = function typeUrlToName(url) {")
      f.print("  if (!url.length) {");
      f.print("    throw new Error(`invalid type url: ${url}`);");
      f.print("  }");
      f.print(`  const slash = url.lastIndexOf("/");`);
      f.print("  const name = slash >= 0 ? url.substring(slash + 1) : url;");
      f.print("  if (!name.length) {");
      f.print("    throw new Error(`invalid type url: ${url}`);");
      f.print("  }");
      f.print("  return name;");
      f.print("};");
      f.print();
      break;
    case "google.protobuf.Timestamp":
      f.print(message, ".prototype.fromJson = function fromJson(json, options) {")
      f.print(`  if (typeof json !== "string") {`);
      f.print("    throw new Error(`cannot decode ", message.typeName, " from JSON: ${", protoN, ".json.debug(json)}`);");
      f.print("  }");
      f.print(`  const matches = json.match(/^([0-9]{4})-([0-9]{2})-([0-9]{2})T([0-9]{2}):([0-9]{2}):([0-9]{2})(?:Z|\\.([0-9]{3,9})Z|([+-][0-9][0-9]:[0-9][0-9]))$/);`);
      f.print("  if (!matches) {");
      f.print("    throw new Error(`cannot decode ", message.typeName, " from JSON: invalid RFC 3339 string`);");
      f.print("  }");
      f.print(`  const ms = Date.parse(matches[1] + "-" + matches[2] + "-" + matches[3] + "T" + matches[4] + ":" + matches[5] + ":" + matches[6] + (matches[8] ? matches[8] : "Z"));`);
      f.print("  if (Number.isNaN(ms)) {");
      f.print("    throw new Error(`cannot decode ", message.typeName, " from JSON: invalid RFC 3339 string`);");
      f.print("  }");
      f.print(`  if (ms < Date.parse("0001-01-01T00:00:00Z") || ms > Date.parse("9999-12-31T23:59:59Z")) {`);
      f.print("    throw new Error(`cannot decode message ", message.typeName, " from JSON: must be from 0001-01-01T00:00:00Z to 9999-12-31T23:59:59Z inclusive`);");
      f.print("  }");
      f.print("  this.", localName(ref.seconds), " = ", protoInt64, ".parse(ms / 1000);");
      f.print("  this.", localName(ref.nanos), " = 0;");
      f.print("  if (matches[7]) {");
      f.print(`    this.`, localName(ref.nanos), ` = (parseInt("1" + matches[7] + "0".repeat(9 - matches[7].length)) - 1000000000);` );
      f.print("  }");
      f.print("  return this;");
      f.print("};");
      f.print();
      f.print(message, ".prototype.toJson = function toJson(options) {")
      f.print("  const ms = Number(this.", localName(ref.seconds), ") * 1000;");
      f.print(`  if (ms < Date.parse("0001-01-01T00:00:00Z") || ms > Date.parse("9999-12-31T23:59:59Z")) {`);
      f.print("    throw new Error(`cannot encode ", message.typeName, " to JSON: must be from 0001-01-01T00:00:00Z to 9999-12-31T23:59:59Z inclusive`);");
      f.print("  }");
      f.print("  if (this.", localName(ref.nanos), " < 0) {");
      f.print("    throw new Error(`cannot encode ", message.typeName, " to JSON: nanos must not be negative`);");
      f.print("  }");
      f.print(`  let z = "Z";`);
      f.print("  if (this.", localName(ref.nanos), " > 0) {");
      f.print("    const nanosStr = (this.", localName(ref.nanos), " + 1000000000).toString().substring(1);");
      f.print(`    if (nanosStr.substring(3) === "000000") {`);
      f.print(`      z = "." + nanosStr.substring(0, 3) + "Z";`);
      f.print(`    } else if (nanosStr.substring(6) === "000") {`);
      f.print(`      z = "." + nanosStr.substring(0, 6) + "Z";`);
      f.print("    } else {");
      f.print(`      z = "." + nanosStr + "Z";`);
      f.print("    }");
      f.print("  }");
      f.print(`  return new Date(ms).toISOString().replace(".000Z", z);`);
      f.print("};");
      f.print();
      f.print(message, ".prototype.toDate = function toDate() {")
      f.print("  return new Date(Number(this.", localName(ref.seconds), ") * 1000 + Math.ceil(this.", localName(ref.nanos), " / 1000000));");
      f.print("};");
      f.print();
      break;
    case "google.protobuf.Duration":
      f.print(message, ".prototype.fromJson = function fromJson(json, options) {")
      f.print(`  if (typeof json !== "string") {`)
      f.print("    throw new Error(`cannot decode ", message.typeName, " from JSON: ${proto3.json.debug(json)}`);")
      f.print("  }")
      f.print(`  const match = json.match(/^(-?[0-9]+)(?:\\.([0-9]+))?s/);`)
      f.print("  if (match === null) {")
      f.print("    throw new Error(`cannot decode ", message.typeName, " from JSON: ${", protoN, ".json.debug(json)}`);")
      f.print("  }")
      f.print("  const longSeconds = Number(match[1]);")
      f.print("  if (longSeconds > 315576000000 || longSeconds < -315576000000) {")
      f.print("    throw new Error(`cannot decode ", message.typeName, " from JSON: ${", protoN, ".json.debug(json)}`);")
      f.print("  }")
      f.print("  this.", localName(ref.seconds), " = ", protoInt64, ".parse(longSeconds);")
      f.print(`  if (typeof match[2] == "string") {`)
      f.print(`    const nanosStr = match[2] + "0".repeat(9 - match[2].length);`)
      f.print("    this.", localName(ref.nanos), " = parseInt(nanosStr);")
      f.print("    if (longSeconds < 0 || Object.is(longSeconds, -0)) {");
      f.print("      this.", localName(ref.nanos), " = -this.", localName(ref.nanos), ";")
      f.print("    }")
      f.print("  }")
      f.print("  return this;")
      f.print("};");
      f.print()
      f.print(message, ".prototype.toJson = function toJson(options) {")
      f.print("  if (Number(this.", localName(ref.seconds), ") > 315576000000 || Number(this.", localName(ref.seconds), ") < -315576000000) {")
      f.print("    throw new Error(`cannot encode ", message.typeName, " to JSON: value out of range`);")
      f.print("  }")
      f.print("  let text = this.", localName(ref.seconds), ".toString();")
      f.print("  if (this.", localName(ref.nanos), " !== 0) {")
      f.print("    let nanosStr = Math.abs(this.", localName(ref.nanos), ").toString();")
      f.print(`    nanosStr = "0".repeat(9 - nanosStr.length) + nanosStr;`)
      f.print(`    if (nanosStr.substring(3) === "000000") {`)
      f.print("      nanosStr = nanosStr.substring(0, 3);")
      f.print(`    } else if (nanosStr.substring(6) === "000") {`)
      f.print("      nanosStr = nanosStr.substring(0, 6);")
      f.print(`    }`)
      f.print(`    text += "." + nanosStr;`)
      f.print("    if (this.", localName(ref.nanos), " < 0 && this.", localName(ref.seconds), " === ", protoInt64, ".zero) {");
      f.print(`        text = "-" + text;`);
      f.print(`    }`);
      f.print("  }")
      f.print(`  return text + "s";`)
      f.print("};");
      f.print()
      break;
    case "google.protobuf.Struct":
      f.print(message, ".prototype.toJson = function toJson(options) {")
      f.print("  const json = {}")
      f.print("  for (const [k, v] of Object.entries(this.", localName(ref.fields), ")) {")
      f.print("    json[k] = v.toJson(options);")
      f.print("  }")
      f.print("  return json;")
      f.print("};")
      f.print()
      f.print(message, ".prototype.fromJson = function fromJson(json, options) {")
      f.print(`  if (typeof json != "object" || json == null || Array.isArray(json)) {`)
      f.print(`    throw new Error("cannot decode `, message.typeName, ` from JSON " + `, protoN, `.json.debug(json));`)
      f.print("  }")
      f.print("  for (const [k, v] of Object.entries(json)) {")
      f.print("    this.", localName(ref.fields), "[k] = ", ref.fields.mapValue.message ?? "", ".fromJson(v);")
      f.print("  }")
      f.print("  return this;")
      f.print("};");
      f.print()
      break;
    case "google.protobuf.Value":
      f.print(message, ".prototype.toJson = function toJson(options) {")
      f.print("  switch (this.", localName(ref.kind), ".case) {")
      f.print(`    case "`, localName(ref.nullValue), `":`)
      f.print("      return null;")
      f.print(`    case "`, localName(ref.numberValue), `":`)
      f.print(`      if (!Number.isFinite(this.`, localName(ref.kind), `.value)) {`);
      f.print(`          throw new Error("google.protobuf.Value cannot be NaN or Infinity");`);
      f.print(`      }`);
      f.print(`    case "`, localName(ref.boolValue), `":`)
      f.print(`    case "`, localName(ref.stringValue), `":`)
      f.print("      return this.", localName(ref.kind), ".value;")
      f.print(`    case "`, localName(ref.structValue), `":`)
      f.print(`    case "`, localName(ref.listValue), `":`)
      f.print(`      return this.`, localName(ref.kind), `.value.toJson({...options, emitDefaultValues: true});`)
      f.print("  }")
      f.print(`  throw new Error("`, message.typeName, ` must have a value");`)
      f.print("};");
      f.print()
      f.print(message, ".prototype.fromJson = function fromJson(json, options) {")
      f.print("  switch (typeof json) {")
      f.print(`    case "number":`)
      f.print(`      this.kind = { case: "`, localName(ref.numberValue), `", value: json };`)
      f.print("      break;")
      f.print(`    case "string":`)
      f.print(`      this.kind = { case: "`, localName(ref.stringValue), `", value: json };`)
      f.print("      break;")
      f.print(`    case "boolean":`)
      f.print(`      this.kind = { case: "`, localName(ref.boolValue), `", value: json };`)
      f.print("      break;")
      f.print(`    case "object":`)
      f.print("      if (json === null) {")
      f.print(`        this.kind = { case: "`, localName(ref.nullValue), `", value: `, ref.nullValue.enum, `.`, localName(ref.nullValue.enum.values[0]), ` };`)
      f.print("      } else if (Array.isArray(json)) {")
      f.print(`        this.kind = { case: "`, localName(ref.listValue), `", value: `, ref.listValue.message, `.fromJson(json) };`)
      f.print("      } else {")
      f.print(`        this.kind = { case: "`, localName(ref.structValue), `", value: `, ref.structValue.message, `.fromJson(json) };`)
      f.print("      }")
      f.print("      break;")
      f.print("    default:")
      f.print(`      throw new Error("cannot decode `, message.typeName, ` from JSON " + `, protoN, `.json.debug(json));`)
      f.print("  }")
      f.print("  return this;")
      f.print("};");
      f.print()
      break;
    case "google.protobuf.ListValue":
      f.print(message, ".prototype.toJson = function toJson(options) {")
      f.print(`  return this.`, localName(ref.values), `.map(v => v.toJson());`)
      f.print(`}`)
      f.print()
      f.print(message, ".prototype.fromJson = function fromJson(json, options) {")
      f.print(`  if (!Array.isArray(json)) {`)
      f.print(`    throw new Error("cannot decode `, message.typeName, ` from JSON " + `, protoN, `.json.debug(json));`)
      f.print(`  }`)
      f.print(`  for (let e of json) {`)
      f.print(`    this.`, localName(ref.values), `.push(`, ref.values.message, `.fromJson(e));`)
      f.print(`  }`)
      f.print(`  return this;`)
      f.print("};");
      f.print()
      break;
    case "google.protobuf.FieldMask":
      f.print(message, ".prototype.toJson = function toJson(options) {")
      f.print(`  // Converts snake_case to protoCamelCase according to the convention`)
      f.print(`  // used by protoc to convert a field name to a JSON name.`)
      f.print(`  function protoCamelCase(snakeCase) {`)
      f.print(`    let capNext = false;`)
      f.print(`    const b = [];`)
      f.print(`    for (let i = 0; i < snakeCase.length; i++) {`)
      f.print(`      let c = snakeCase.charAt(i);`)
      f.print(`      switch (c) {`)
      f.print(`        case '_':`)
      f.print(`          capNext = true;`)
      f.print(`          break;`)
      f.print(`        case '0':`)
      f.print(`        case '1':`)
      f.print(`        case '2':`)
      f.print(`        case '3':`)
      f.print(`        case '4':`)
      f.print(`        case '5':`)
      f.print(`        case '6':`)
      f.print(`        case '7':`)
      f.print(`        case '8':`)
      f.print(`        case '9':`)
      f.print(`          b.push(c);`)
      f.print(`          capNext = false;`)
      f.print(`          break;`)
      f.print(`        default:`)
      f.print(`          if (capNext) {`)
      f.print(`            capNext = false;`)
      f.print(`            c = c.toUpperCase();`)
      f.print(`          }`)
      f.print(`          b.push(c);`)
      f.print(`          break;`)
      f.print(`      }`)
      f.print(`    }`)
      f.print(`    return b.join('');`)
      f.print(`  }`)
      f.print(`  return this.`, localName(ref.paths), `.map(p => {`)
      f.print(`    if (p.match(/_[0-9]?_/g) || p.match(/[A-Z]/g)) {`)
      f.print(`      throw new Error("cannot encode `, message.typeName, ` to JSON: lowerCamelCase of path name \\"" + p + "\\" is irreversible");`)
      f.print(`    }`)
      f.print(`    return protoCamelCase(p);`)
      f.print(`  }).join(",");`)
      f.print("};");
      f.print()
      f.print(message, ".prototype.fromJson = function fromJson(json, options) {")
      f.print(`  if (typeof json !== "string") {`)
      f.print(`    throw new Error("cannot decode `, message.typeName, ` from JSON: " + proto3.json.debug(json));`)
      f.print(`  }`)
      f.print(`  if (json === "") {`)
      f.print(`    return this;`)
      f.print(`  }`)
      f.print(`  function camelToSnake (str) {`)
      f.print(`    if (str.includes("_")) {`)
      f.print(`      throw new Error("cannot decode `, message.typeName, ` from JSON: path names must be lowerCamelCase");`)
      f.print(`    }`)
      f.print(`    const sc = str.replace(/[A-Z]/g, letter => "_" + letter.toLowerCase());`)
      f.print(`    return (sc[0] === "_") ? sc.substring(1) : sc;`)
      f.print(`  }`)
      f.print(`  this.`, localName(ref.paths), ` = json.split(",").map(camelToSnake);`)
      f.print(`  return this;`)
      f.print("};");
      f.print()
      break;
    case "google.protobuf.DoubleValue":
    case "google.protobuf.FloatValue":
    case "google.protobuf.Int64Value":
    case "google.protobuf.UInt64Value":
    case "google.protobuf.Int32Value":
    case "google.protobuf.UInt32Value":
    case "google.protobuf.BoolValue":
    case "google.protobuf.StringValue":
    case "google.protobuf.BytesValue":
      f.print(message, ".prototype.toJson = function toJson(options) {")
      f.print("  return proto3.json.writeScalar(", rtScalarType, ".", ScalarType[ref.value.scalar], ", this.value, true);")
      f.print("}")
      f.print()
      f.print(message, ".prototype.fromJson = function fromJson(json, options) {")
      f.print("  try {")
      f.print("    this.value = ", protoN, ".json.readScalar(", rtScalarType, ".", ScalarType[ref.value.scalar], ", json);")
      f.print("  } catch (e) {")
      f.print("    let m = `cannot decode message ", message.typeName, " from JSON\"`;")
      f.print("    if (e instanceof Error && e.message.length > 0) {")
      f.print("      m += `: ${e.message}`")
      f.print("    }")
      f.print("    throw new Error(m);")
      f.print("  }")
      f.print("  return this;")
      f.print("};");
      f.print()
      break;
  }
}

// prettier-ignore
function generateWktStaticMethods(schema: Schema, f: GeneratedFile, message: DescMessage) {
  const ref = reifyWkt(message);
  if (ref === undefined) {
    return;
  }
  const {
    protoInt64,
  } = schema.runtime;
  switch (ref.typeName) {
    case "google.protobuf.Any":
      f.print(message, ".pack = function pack(message) {")
      f.print("  const any = new ", message, "();")
      f.print("  any.packFrom(message);")
      f.print("  return any;")
      f.print("};")
      f.print()
      break;
    case "google.protobuf.Timestamp":
      f.print(message, ".now = function now() {")
      f.print("  return ", message, ".fromDate(new Date())")
      f.print("};")
      f.print()
      f.print(message, ".fromDate = function fromDate(date) {")
      f.print("  const ms = date.getTime();")
      f.print("  return new ", message, "({")
      f.print("    ", localName(ref.seconds), ": ", protoInt64, ".parse(Math.floor(ms / 1000)),")
      f.print("    ", localName(ref.nanos), ": (ms % 1000) * 1000000,")
      f.print("  });")
      f.print("};")
      f.print()
      break;
    case "google.protobuf.DoubleValue":
    case "google.protobuf.FloatValue":
    case "google.protobuf.Int64Value":
    case "google.protobuf.UInt64Value":
    case "google.protobuf.Int32Value":
    case "google.protobuf.UInt32Value":
    case "google.protobuf.BoolValue":
    case "google.protobuf.StringValue":
    case "google.protobuf.BytesValue": {
      f.print(message, ".fieldWrapper = {")
      f.print("  wrapField(value) {")
      f.print("    return new ", message, "({value});")
      f.print("  },")
      f.print("  unwrapField(value) {")
      f.print("    return value.", localName(ref.value), ";")
      f.print("  }")
      f.print("};")
      f.print()
      break;
    }
    case "google.protobuf.Duration":
    case "google.protobuf.Struct":
    case "google.protobuf.Value":
    case "google.protobuf.ListValue":
    case "google.protobuf.FieldMask":
      break;
  }
}<|MERGE_RESOLUTION|>--- conflicted
+++ resolved
@@ -54,15 +54,9 @@
 
 // prettier-ignore
 function generateEnum(schema: Schema, f: GeneratedFile, enumeration: DescEnum) {
-<<<<<<< HEAD
-  const protoN = schema.runtime[enumeration.file.syntax];
-  f.print(makeJsDoc(enumeration));
-  f.print("export const ", enumeration, " = /*@__PURE__*/ ", protoN, ".makeEnum(")
-=======
   const protoN = getNonEditionRuntime(schema, enumeration.file);
   f.print(f.jsDoc(enumeration));
-  f.print(f.exportDecl("const", enumeration), " = ", protoN, ".makeEnum(")
->>>>>>> 00c72133
+  f.print(f.exportDecl("const", enumeration), " = /*@__PURE__*/ ", protoN, ".makeEnum(")
   f.print(`  "`, enumeration.typeName, `",`)
   f.print(`  [`)
   if (enumeration.sharedPrefix === undefined) {
@@ -82,17 +76,10 @@
 
 // prettier-ignore
 function generateMessage(schema: Schema, f: GeneratedFile, message: DescMessage) {
-<<<<<<< HEAD
-  const protoN = schema.runtime[message.file.syntax];
-  f.print(makeJsDoc(message));
-  f.print("export const ", message, " = /*@__PURE__*/ ", protoN, ".makeMessageType(")
-  f.print(`  `, literalString(message.typeName), `,`)
-=======
   const protoN = getNonEditionRuntime(schema, message.file);
   f.print(f.jsDoc(message));
-  f.print(f.exportDecl("const", message), " = ", protoN, ".makeMessageType(")
+  f.print(f.exportDecl("const", message), " = /*@__PURE__*/ ", protoN, ".makeMessageType(")
   f.print(`  `, f.string(message.typeName), `,`)
->>>>>>> 00c72133
   if (message.fields.length == 0) {
     f.print("  [],")
   } else {
