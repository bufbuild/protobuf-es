{
  "name": "@bufbuild/protobuf-example",
  "private": true,
  "license": "(Apache-2.0 AND BSD-3-Clause)",
  "scripts": {
    "clean": "rm -rf ./dist/esm/* ./dist/types/*",
    "build": "../../node_modules/typescript/bin/tsc --project tsconfig.json --module ES2015 --outDir ./dist/esm --declaration --declarationDir ./dist/types",
    "add-person": "node dist/esm/add-person.js addressbook.bin",
    "list-people": "node dist/esm/list-people.js addressbook.bin",
    "generate": "buf generate"
  },
  "type": "module",
  "dependencies": {
<<<<<<< HEAD
    "@bufbuild/buf": "^1.15.0",
    "@bufbuild/protobuf": "1.1.1",
    "@bufbuild/protoc-gen-es": "1.1.1",
=======
    "@bufbuild/buf": "^1.15.0-1",
    "@bufbuild/protobuf": "1.1.0",
    "@bufbuild/protoc-gen-es": "1.1.0",
>>>>>>> 826d327a
    "typescript": "^4.9.5"
  }
}<|MERGE_RESOLUTION|>--- conflicted
+++ resolved
@@ -11,15 +11,9 @@
   },
   "type": "module",
   "dependencies": {
-<<<<<<< HEAD
-    "@bufbuild/buf": "^1.15.0",
+    "@bufbuild/buf": "^1.15.0-1",
     "@bufbuild/protobuf": "1.1.1",
     "@bufbuild/protoc-gen-es": "1.1.1",
-=======
-    "@bufbuild/buf": "^1.15.0-1",
-    "@bufbuild/protobuf": "1.1.0",
-    "@bufbuild/protoc-gen-es": "1.1.0",
->>>>>>> 826d327a
     "typescript": "^4.9.5"
   }
 }