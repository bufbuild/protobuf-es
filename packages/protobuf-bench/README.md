--- conflicted
+++ resolved
@@ -10,10 +10,5 @@
 
 | code generator      | bundle size             | minified               | compressed         |
 |---------------------|------------------------:|-----------------------:|-------------------:|
-<<<<<<< HEAD
-| protobuf-es         | 87,019 b      | 36,999 b | 9,692 b |
-| protobuf-javascript | 375,550 b  | 271,672 b | 43,769 b |
-=======
 | protobuf-es         | 86,799 b      | 36,976 b | 11,083 b |
-| protobuf-javascript | 394,384 b  | 288,775 b | 54,825 b |
->>>>>>> 52533316
+| protobuf-javascript | 394,384 b  | 288,775 b | 54,825 b |