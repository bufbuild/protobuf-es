# Code size comparison

This is a simple code size comparison between protobuf-es and google-protobuf.

We are generating code for the module [buf.build/bufbuild/buf](https://buf.build/bufbuild/buf)
once with `protoc-gen-js` from [github.com/protocolbuffers/protobuf-javascript](https://github.com/protocolbuffers/protobuf-javascript), 
once with `protoc-gen-es` from Protobuf-ES. Then we bundle a [snippet of code](./src) 
with [esbuild](https://esbuild.github.io/), minify the bundle, and compress it like a web 
server would usually do.

| code generator      | bundle size             | minified               | compressed         |
|---------------------|------------------------:|-----------------------:|-------------------:|
<<<<<<< HEAD
| protobuf-es         | 98,206 b      | 41,820 b | 10,900 b |
=======
| protobuf-es         | 97,073 b      | 41,481 b | 10,747 b |
>>>>>>> 93797f34
| protobuf-javascript | 394,384 b  | 288,654 b | 45,122 b |<|MERGE_RESOLUTION|>--- conflicted
+++ resolved
@@ -10,9 +10,5 @@
 
 | code generator      | bundle size             | minified               | compressed         |
 |---------------------|------------------------:|-----------------------:|-------------------:|
-<<<<<<< HEAD
-| protobuf-es         | 98,206 b      | 41,820 b | 10,900 b |
-=======
-| protobuf-es         | 97,073 b      | 41,481 b | 10,747 b |
->>>>>>> 93797f34
+| protobuf-es         | 98,280 b      | 41,863 b | 10,895 b |
 | protobuf-javascript | 394,384 b  | 288,654 b | 45,122 b |