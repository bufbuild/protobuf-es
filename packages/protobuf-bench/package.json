{
  "name": "@bufbuild/protobuf-bench",
  "private": true,
  "scripts": {
    "report": "node report.mjs > README.md",
    "clean": "rm -rf README.md src/gen"
  },
  "dependencies": {
<<<<<<< HEAD
    "@bufbuild/buf": "^1.14.0",
    "@bufbuild/protobuf": "1.0.1",
=======
    "@bufbuild/buf": "^1.14.0-1",
    "@bufbuild/protobuf": "1.0.0",
>>>>>>> ea4b2860
    "esbuild": "^0.17.10",
    "google-protobuf": "3.21.2"
  }
}<|MERGE_RESOLUTION|>--- conflicted
+++ resolved
@@ -6,13 +6,8 @@
     "clean": "rm -rf README.md src/gen"
   },
   "dependencies": {
-<<<<<<< HEAD
-    "@bufbuild/buf": "^1.14.0",
+    "@bufbuild/buf": "^1.14.0-1",
     "@bufbuild/protobuf": "1.0.1",
-=======
-    "@bufbuild/buf": "^1.14.0-1",
-    "@bufbuild/protobuf": "1.0.0",
->>>>>>> ea4b2860
     "esbuild": "^0.17.10",
     "google-protobuf": "3.21.2"
   }
