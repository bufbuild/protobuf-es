{
  "name": "@bufbuild/bundle-size",
  "private": true,
  "scripts": {
    "report": "tsx src/report.ts",
    "pregenerate": "rm -rf src/gen",
    "generate": "buf generate buf.build/googleapis/googleapis:9475e2896f8a46d09806149f9382e538",
    "postgenerate": "license-header .",
    "format": "prettier --write --ignore-unknown '.' '!src/gen/**' '!.turbo'",
    "license-header": "license-header",
    "lint": "eslint --max-warnings 0 ."
  },
  "dependencies": {
    "@bufbuild/buf": "^1.29.0",
<<<<<<< HEAD
    "@bufbuild/protobuf": "2.0.0-alpha.4",
    "@bufbuild/protoplugin": "2.0.0-alpha.4",
    "@bufbuild/protoc-gen-es": "2.0.0-alpha.4",
=======
    "@bufbuild/protobuf": "2.0.0-beta.1",
    "@bufbuild/protoplugin": "2.0.0-beta.1",
>>>>>>> 793ff3b4
    "@types/brotli": "^1.3.4",
    "brotli": "^1.3.3",
    "esbuild": "^0.20.2",
    "google-protobuf": "3.21.2"
  }
}<|MERGE_RESOLUTION|>--- conflicted
+++ resolved
@@ -12,14 +12,9 @@
   },
   "dependencies": {
     "@bufbuild/buf": "^1.29.0",
-<<<<<<< HEAD
-    "@bufbuild/protobuf": "2.0.0-alpha.4",
-    "@bufbuild/protoplugin": "2.0.0-alpha.4",
-    "@bufbuild/protoc-gen-es": "2.0.0-alpha.4",
-=======
     "@bufbuild/protobuf": "2.0.0-beta.1",
     "@bufbuild/protoplugin": "2.0.0-beta.1",
->>>>>>> 793ff3b4
+    "@bufbuild/protoc-gen-es": "2.0.0-beta.1",
     "@types/brotli": "^1.3.4",
     "brotli": "^1.3.3",
     "esbuild": "^0.20.2",
