# Code size comparison

This is a simple code size comparison between protobuf-es and google-protobuf.

We are generating code for the module [buf.build/bufbuild/buf](https://buf.build/bufbuild/buf)
once with `protoc-gen-js` from [github.com/protocolbuffers/protobuf-javascript](https://github.com/protocolbuffers/protobuf-javascript), 
once with `protoc-gen-es` from Protobuf-ES. Then we bundle a [snippet of code that imports from one generated file](./src/gen/protobuf-es/entry-1.ts) 
with [esbuild](https://esbuild.github.io/), minify the bundle, and compress it like a web server would 
usually do. We repeat this for an increasing number of files.

![chart](./chart.svg)


<details><summary>Tabular data</summary>

<!--- TABLE-START -->
| code generator  | files    | bundle size             | minified               | compressed         |
|-----------------|----------|------------------------:|-----------------------:|-------------------:|
<<<<<<< HEAD
| protobuf-es | 1 | 123,775 b | 64,241 b | 14,986 b |
| protobuf-es | 4 | 125,970 b | 65,745 b | 15,675 b |
| protobuf-es | 8 | 128,748 b | 67,516 b | 16,191 b |
| protobuf-es | 16 | 139,256 b | 75,497 b | 18,510 b |
| protobuf-es | 32 | 167,151 b | 97,519 b | 23,974 b |
=======
| protobuf-es | 1 | 123,186 b | 64,107 b | 14,974 b |
| protobuf-es | 4 | 125,381 b | 65,617 b | 15,624 b |
| protobuf-es | 8 | 128,159 b | 67,388 b | 16,147 b |
| protobuf-es | 16 | 138,667 b | 75,369 b | 18,490 b |
| protobuf-es | 32 | 166,562 b | 97,384 b | 23,962 b |
>>>>>>> 05acbc49
| protobuf-javascript | 1 | 339,613 b | 255,820 b | 42,481 b |
| protobuf-javascript | 4 | 366,281 b | 271,092 b | 43,912 b |
| protobuf-javascript | 8 | 388,324 b | 283,409 b | 45,038 b |
| protobuf-javascript | 16 | 548,365 b | 378,100 b | 52,204 b |
| protobuf-javascript | 32 | 1,240,889 b | 819,610 b | 78,780 b |
<!--- TABLE-END -->

</details><|MERGE_RESOLUTION|>--- conflicted
+++ resolved
@@ -16,19 +16,11 @@
 <!--- TABLE-START -->
 | code generator  | files    | bundle size             | minified               | compressed         |
 |-----------------|----------|------------------------:|-----------------------:|-------------------:|
-<<<<<<< HEAD
-| protobuf-es | 1 | 123,775 b | 64,241 b | 14,986 b |
-| protobuf-es | 4 | 125,970 b | 65,745 b | 15,675 b |
-| protobuf-es | 8 | 128,748 b | 67,516 b | 16,191 b |
-| protobuf-es | 16 | 139,256 b | 75,497 b | 18,510 b |
-| protobuf-es | 32 | 167,151 b | 97,519 b | 23,974 b |
-=======
 | protobuf-es | 1 | 123,186 b | 64,107 b | 14,974 b |
-| protobuf-es | 4 | 125,381 b | 65,617 b | 15,624 b |
-| protobuf-es | 8 | 128,159 b | 67,388 b | 16,147 b |
-| protobuf-es | 16 | 138,667 b | 75,369 b | 18,490 b |
-| protobuf-es | 32 | 166,562 b | 97,384 b | 23,962 b |
->>>>>>> 05acbc49
+| protobuf-es | 4 | 125,381 b | 65,617 b | 15,629 b |
+| protobuf-es | 8 | 128,159 b | 67,388 b | 16,151 b |
+| protobuf-es | 16 | 138,667 b | 75,369 b | 18,492 b |
+| protobuf-es | 32 | 166,562 b | 97,384 b | 23,923 b |
 | protobuf-javascript | 1 | 339,613 b | 255,820 b | 42,481 b |
 | protobuf-javascript | 4 | 366,281 b | 271,092 b | 43,912 b |
 | protobuf-javascript | 8 | 388,324 b | 283,409 b | 45,038 b |
