--- conflicted
+++ resolved
@@ -16,19 +16,11 @@
 
 | code generator      | files | bundle size |  minified | compressed |
 | ------------------- | ----: | ----------: | --------: | ---------: |
-<<<<<<< HEAD
-| Protobuf-ES         |     1 |   128,663 b |  66,739 b |   15,448 b |
-| Protobuf-ES         |     4 |   130,852 b |  68,249 b |   16,165 b |
-| Protobuf-ES         |     8 |   133,614 b |  70,020 b |   16,680 b |
-| Protobuf-ES         |    16 |   144,064 b |  78,001 b |   19,040 b |
-| Protobuf-ES         |    32 |   171,855 b | 100,017 b |   24,425 b |
-=======
 | Protobuf-ES         |     1 |   128,659 b |  66,739 b |   15,466 b |
 | Protobuf-ES         |     4 |   130,848 b |  68,249 b |   16,099 b |
 | Protobuf-ES         |     8 |   133,610 b |  70,020 b |   16,656 b |
 | Protobuf-ES         |    16 |   144,060 b |  78,001 b |   19,012 b |
 | Protobuf-ES         |    32 |   171,851 b | 100,017 b |   24,452 b |
->>>>>>> c1e286d4
 | protobuf-javascript |     1 |   104,048 b |  70,320 b |   15,540 b |
 | protobuf-javascript |     4 |   130,537 b |  85,672 b |   16,956 b |
 | protobuf-javascript |     8 |   152,429 b |  98,044 b |   18,138 b |
