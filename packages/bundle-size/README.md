# Code size comparison

This is a simple code size comparison between Protobuf-ES and google-protobuf.

We are generating code for the module [buf.build/bufbuild/buf](https://buf.build/bufbuild/buf)
once with `protoc-gen-js` from [github.com/protocolbuffers/protobuf-javascript](https://github.com/protocolbuffers/protobuf-javascript),
once with `protoc-gen-es` from Protobuf-ES. Then we bundle a [snippet of code that imports from one generated file](./src/gen/protobuf-es/entry-1.ts)
with [esbuild](https://esbuild.github.io/), minify the bundle, and compress it like a web server would
usually do. We repeat this for an increasing number of files.

![chart](./chart.svg)

<details><summary>Tabular data</summary>

<!-- TABLE-START -->

| code generator      | files | bundle size |  minified | compressed |
| ------------------- | ----: | ----------: | --------: | ---------: |
<<<<<<< HEAD
| Protobuf-ES         |     1 |   128,579 b |  66,681 b |   15,401 b |
| Protobuf-ES         |     4 |   130,768 b |  68,189 b |   16,142 b |
| Protobuf-ES         |     8 |   133,530 b |  69,960 b |   16,659 b |
| Protobuf-ES         |    16 |   143,980 b |  77,941 b |   18,961 b |
| Protobuf-ES         |    32 |   171,771 b |  99,959 b |   24,465 b |
=======
| Protobuf-ES         |     1 |   128,659 b |  66,739 b |   15,466 b |
| Protobuf-ES         |     4 |   130,848 b |  68,249 b |   16,099 b |
| Protobuf-ES         |     8 |   133,610 b |  70,020 b |   16,656 b |
| Protobuf-ES         |    16 |   144,060 b |  78,001 b |   19,012 b |
| Protobuf-ES         |    32 |   171,851 b | 100,017 b |   24,417 b |
>>>>>>> 2fb5ce86
| protobuf-javascript |     1 |   104,048 b |  70,320 b |   15,540 b |
| protobuf-javascript |     4 |   130,537 b |  85,672 b |   16,956 b |
| protobuf-javascript |     8 |   152,429 b |  98,044 b |   18,138 b |
| protobuf-javascript |    16 |   311,454 b | 192,883 b |   25,460 b |
| protobuf-javascript |    32 | 1,070,891 b | 679,723 b |   54,904 b |

<!-- TABLE-END -->

</details><|MERGE_RESOLUTION|>--- conflicted
+++ resolved
@@ -16,19 +16,11 @@
 
 | code generator      | files | bundle size |  minified | compressed |
 | ------------------- | ----: | ----------: | --------: | ---------: |
-<<<<<<< HEAD
-| Protobuf-ES         |     1 |   128,579 b |  66,681 b |   15,401 b |
-| Protobuf-ES         |     4 |   130,768 b |  68,189 b |   16,142 b |
-| Protobuf-ES         |     8 |   133,530 b |  69,960 b |   16,659 b |
-| Protobuf-ES         |    16 |   143,980 b |  77,941 b |   18,961 b |
-| Protobuf-ES         |    32 |   171,771 b |  99,959 b |   24,465 b |
-=======
 | Protobuf-ES         |     1 |   128,659 b |  66,739 b |   15,466 b |
 | Protobuf-ES         |     4 |   130,848 b |  68,249 b |   16,099 b |
 | Protobuf-ES         |     8 |   133,610 b |  70,020 b |   16,656 b |
 | Protobuf-ES         |    16 |   144,060 b |  78,001 b |   19,012 b |
-| Protobuf-ES         |    32 |   171,851 b | 100,017 b |   24,417 b |
->>>>>>> 2fb5ce86
+| Protobuf-ES         |    32 |   171,851 b | 100,017 b |   24,452 b |
 | protobuf-javascript |     1 |   104,048 b |  70,320 b |   15,540 b |
 | protobuf-javascript |     4 |   130,537 b |  85,672 b |   16,956 b |
 | protobuf-javascript |     8 |   152,429 b |  98,044 b |   18,138 b |
