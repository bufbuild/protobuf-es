# Code size comparison

This is a simple code size comparison between protobuf-es and google-protobuf.

We are generating code for the module [buf.build/bufbuild/buf](https://buf.build/bufbuild/buf)
once with `protoc-gen-js` from [github.com/protocolbuffers/protobuf-javascript](https://github.com/protocolbuffers/protobuf-javascript),
once with `protoc-gen-es` from Protobuf-ES. Then we bundle a [snippet of code that imports from one generated file](./src/gen/protobuf-es/entry-1.ts)
with [esbuild](https://esbuild.github.io/), minify the bundle, and compress it like a web server would
usually do. We repeat this for an increasing number of files.

![chart](./chart.svg)

<details><summary>Tabular data< /summary>

<<<<<<< HEAD
<!-- TABLE-START -->

| code generator      | files | bundle size |  minified | compressed |
| ------------------- | ----: | ----------: | --------: | ---------: |
| protobuf-es         |     1 |   125,833 b |  65,603 b |   15,257 b |
| protobuf-es         |     4 |   128,022 b |  67,111 b |   15,948 b |
| protobuf-es         |     8 |   130,784 b |  68,882 b |   16,433 b |
| protobuf-es         |    16 |   141,234 b |  76,863 b |   18,756 b |
| protobuf-es         |    32 |   169,025 b |  98,881 b |   24,210 b |
| protobuf-javascript |     1 |   339,613 b | 255,820 b |   42,481 b |
| protobuf-javascript |     4 |   366,281 b | 271,092 b |   43,912 b |
| protobuf-javascript |     8 |   388,324 b | 283,409 b |   45,038 b |
| protobuf-javascript |    16 |   548,365 b | 378,100 b |   52,204 b |
| protobuf-javascript |    32 | 1,240,889 b | 819,610 b |   78,780 b |

<!-- TABLE-END -->
=======
<!--- TABLE-START -->
| code generator  | files    | bundle size             | minified               | compressed         |
|-----------------|----------|------------------------:|-----------------------:|-------------------:|
| protobuf-es | 1 | 125,817 b | 65,597 b | 15,272 b |
| protobuf-es | 4 | 128,006 b | 67,105 b | 15,919 b |
| protobuf-es | 8 | 130,768 b | 68,876 b | 16,418 b |
| protobuf-es | 16 | 141,218 b | 76,857 b | 18,753 b |
| protobuf-es | 32 | 169,009 b | 98,875 b | 24,198 b |
| protobuf-javascript | 1 | 339,613 b | 255,820 b | 42,481 b |
| protobuf-javascript | 4 | 366,281 b | 271,092 b | 43,912 b |
| protobuf-javascript | 8 | 388,324 b | 283,409 b | 45,038 b |
| protobuf-javascript | 16 | 548,365 b | 378,100 b | 52,204 b |
| protobuf-javascript | 32 | 1,240,889 b | 819,610 b | 78,780 b |
<!--- TABLE-END -->
>>>>>>> a4863aaf

</details><|MERGE_RESOLUTION|>--- conflicted
+++ resolved
@@ -12,38 +12,21 @@
 
 <details><summary>Tabular data< /summary>
 
-<<<<<<< HEAD
-<!-- TABLE-START -->
+<!--- TABLE-START -->
 
 | code generator      | files | bundle size |  minified | compressed |
-| ------------------- | ----: | ----------: | --------: | ---------: |
-| protobuf-es         |     1 |   125,833 b |  65,603 b |   15,257 b |
-| protobuf-es         |     4 |   128,022 b |  67,111 b |   15,948 b |
-| protobuf-es         |     8 |   130,784 b |  68,882 b |   16,433 b |
-| protobuf-es         |    16 |   141,234 b |  76,863 b |   18,756 b |
-| protobuf-es         |    32 |   169,025 b |  98,881 b |   24,210 b |
-| protobuf-javascript |     1 |   339,613 b | 255,820 b |   42,481 b |
-| protobuf-javascript |     4 |   366,281 b | 271,092 b |   43,912 b |
-| protobuf-javascript |     8 |   388,324 b | 283,409 b |   45,038 b |
-| protobuf-javascript |    16 |   548,365 b | 378,100 b |   52,204 b |
-| protobuf-javascript |    32 | 1,240,889 b | 819,610 b |   78,780 b |
+| ------------------- | ----- | ----------: | --------: | ---------: |
+| protobuf-es         | 1     |   125,817 b |  65,597 b |   15,272 b |
+| protobuf-es         | 4     |   128,006 b |  67,105 b |   15,919 b |
+| protobuf-es         | 8     |   130,768 b |  68,876 b |   16,418 b |
+| protobuf-es         | 16    |   141,218 b |  76,857 b |   18,753 b |
+| protobuf-es         | 32    |   169,009 b |  98,875 b |   24,198 b |
+| protobuf-javascript | 1     |   339,613 b | 255,820 b |   42,481 b |
+| protobuf-javascript | 4     |   366,281 b | 271,092 b |   43,912 b |
+| protobuf-javascript | 8     |   388,324 b | 283,409 b |   45,038 b |
+| protobuf-javascript | 16    |   548,365 b | 378,100 b |   52,204 b |
+| protobuf-javascript | 32    | 1,240,889 b | 819,610 b |   78,780 b |
 
-<!-- TABLE-END -->
-=======
-<!--- TABLE-START -->
-| code generator  | files    | bundle size             | minified               | compressed         |
-|-----------------|----------|------------------------:|-----------------------:|-------------------:|
-| protobuf-es | 1 | 125,817 b | 65,597 b | 15,272 b |
-| protobuf-es | 4 | 128,006 b | 67,105 b | 15,919 b |
-| protobuf-es | 8 | 130,768 b | 68,876 b | 16,418 b |
-| protobuf-es | 16 | 141,218 b | 76,857 b | 18,753 b |
-| protobuf-es | 32 | 169,009 b | 98,875 b | 24,198 b |
-| protobuf-javascript | 1 | 339,613 b | 255,820 b | 42,481 b |
-| protobuf-javascript | 4 | 366,281 b | 271,092 b | 43,912 b |
-| protobuf-javascript | 8 | 388,324 b | 283,409 b | 45,038 b |
-| protobuf-javascript | 16 | 548,365 b | 378,100 b | 52,204 b |
-| protobuf-javascript | 32 | 1,240,889 b | 819,610 b | 78,780 b |
 <!--- TABLE-END -->
->>>>>>> a4863aaf
 
 </details>