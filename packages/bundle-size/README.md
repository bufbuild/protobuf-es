# Code size comparison

This is a simple code size comparison between Protobuf-ES and google-protobuf.

We are generating code for the module [buf.build/bufbuild/buf](https://buf.build/bufbuild/buf)
once with `protoc-gen-js` from [github.com/protocolbuffers/protobuf-javascript](https://github.com/protocolbuffers/protobuf-javascript),
once with `protoc-gen-es` from Protobuf-ES. Then we bundle a [snippet of code that imports from one generated file](./src/gen/protobuf-es/entry-1.ts)
with [esbuild](https://esbuild.github.io/), minify the bundle, and compress it like a web server would
usually do. We repeat this for an increasing number of files.

![chart](./chart.svg)

<details><summary>Tabular data</summary>

<!-- TABLE-START -->

| code generator      | files | bundle size |  minified | compressed |
| ------------------- | ----: | ----------: | --------: | ---------: |
<<<<<<< HEAD
| Protobuf-ES         |     1 |   128,326 b |  66,661 b |   15,436 b |
| Protobuf-ES         |     4 |   130,515 b |  68,169 b |   16,158 b |
| Protobuf-ES         |     8 |   133,277 b |  69,940 b |   16,664 b |
| Protobuf-ES         |    16 |   143,727 b |  77,921 b |   18,958 b |
| Protobuf-ES         |    32 |   171,518 b |  99,939 b |   24,425 b |
=======
| Protobuf-ES         |     1 |   127,257 b |  66,067 b |   15,388 b |
| Protobuf-ES         |     4 |   129,446 b |  67,575 b |   16,030 b |
| Protobuf-ES         |     8 |   132,208 b |  69,346 b |   16,530 b |
| Protobuf-ES         |    16 |   142,658 b |  77,327 b |   18,844 b |
| Protobuf-ES         |    32 |   170,449 b |  99,345 b |   24,372 b |
>>>>>>> 52628b8f
| protobuf-javascript |     1 |   104,048 b |  70,320 b |   15,540 b |
| protobuf-javascript |     4 |   130,537 b |  85,672 b |   16,956 b |
| protobuf-javascript |     8 |   152,429 b |  98,044 b |   18,138 b |
| protobuf-javascript |    16 |   311,454 b | 192,883 b |   25,460 b |
| protobuf-javascript |    32 | 1,070,891 b | 679,723 b |   54,904 b |

<!-- TABLE-END -->

</details><|MERGE_RESOLUTION|>--- conflicted
+++ resolved
@@ -16,19 +16,11 @@
 
 | code generator      | files | bundle size |  minified | compressed |
 | ------------------- | ----: | ----------: | --------: | ---------: |
-<<<<<<< HEAD
-| Protobuf-ES         |     1 |   128,326 b |  66,661 b |   15,436 b |
-| Protobuf-ES         |     4 |   130,515 b |  68,169 b |   16,158 b |
-| Protobuf-ES         |     8 |   133,277 b |  69,940 b |   16,664 b |
-| Protobuf-ES         |    16 |   143,727 b |  77,921 b |   18,958 b |
-| Protobuf-ES         |    32 |   171,518 b |  99,939 b |   24,425 b |
-=======
-| Protobuf-ES         |     1 |   127,257 b |  66,067 b |   15,388 b |
-| Protobuf-ES         |     4 |   129,446 b |  67,575 b |   16,030 b |
-| Protobuf-ES         |     8 |   132,208 b |  69,346 b |   16,530 b |
-| Protobuf-ES         |    16 |   142,658 b |  77,327 b |   18,844 b |
-| Protobuf-ES         |    32 |   170,449 b |  99,345 b |   24,372 b |
->>>>>>> 52628b8f
+| Protobuf-ES         |     1 |   128,386 b |  66,687 b |   15,461 b |
+| Protobuf-ES         |     4 |   130,575 b |  68,195 b |   16,132 b |
+| Protobuf-ES         |     8 |   133,337 b |  69,966 b |   16,648 b |
+| Protobuf-ES         |    16 |   143,787 b |  77,947 b |   18,983 b |
+| Protobuf-ES         |    32 |   171,578 b |  99,965 b |   24,488 b |
 | protobuf-javascript |     1 |   104,048 b |  70,320 b |   15,540 b |
 | protobuf-javascript |     4 |   130,537 b |  85,672 b |   16,956 b |
 | protobuf-javascript |     8 |   152,429 b |  98,044 b |   18,138 b |
