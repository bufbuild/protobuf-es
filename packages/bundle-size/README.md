--- conflicted
+++ resolved
@@ -16,19 +16,11 @@
 
 | code generator      | files | bundle size |  minified | compressed |
 | ------------------- | ----: | ----------: | --------: | ---------: |
-<<<<<<< HEAD
-| Protobuf-ES         |     1 |   125,880 b |  65,631 b |   15,280 b |
-| Protobuf-ES         |     4 |   128,069 b |  67,139 b |   15,961 b |
-| Protobuf-ES         |     8 |   130,831 b |  68,910 b |   16,456 b |
-| Protobuf-ES         |    16 |   141,281 b |  76,891 b |   18,790 b |
-| Protobuf-ES         |    32 |   169,072 b |  98,909 b |   24,236 b |
-=======
-| protobuf-es         |     1 |   125,927 b |  65,653 b |   15,282 b |
-| protobuf-es         |     4 |   128,116 b |  67,161 b |   15,966 b |
-| protobuf-es         |     8 |   130,878 b |  68,932 b |   16,469 b |
-| protobuf-es         |    16 |   141,328 b |  76,913 b |   18,799 b |
-| protobuf-es         |    32 |   169,119 b |  98,931 b |   24,243 b |
->>>>>>> 0c186773
+| Protobuf-ES         |     1 |   125,927 b |  65,653 b |   15,282 b |
+| Protobuf-ES         |     4 |   128,116 b |  67,161 b |   15,966 b |
+| Protobuf-ES         |     8 |   130,878 b |  68,932 b |   16,469 b |
+| Protobuf-ES         |    16 |   141,328 b |  76,913 b |   18,799 b |
+| Protobuf-ES         |    32 |   169,119 b |  98,931 b |   24,243 b |
 | protobuf-javascript |     1 |   334,193 b | 255,820 b |   42,481 b |
 | protobuf-javascript |     4 |   360,861 b | 271,092 b |   43,912 b |
 | protobuf-javascript |     8 |   382,904 b | 283,409 b |   45,038 b |
