# Code size comparison

This is a simple code size comparison between protobuf-es and google-protobuf.

We are generating code for the module [buf.build/bufbuild/buf](https://buf.build/bufbuild/buf)
once with `protoc-gen-js` from [github.com/protocolbuffers/protobuf-javascript](https://github.com/protocolbuffers/protobuf-javascript), 
once with `protoc-gen-es` from Protobuf-ES. Then we bundle a [snippet of code that imports from one generated file](./src/gen/protobuf-es/entry-1.ts) 
with [esbuild](https://esbuild.github.io/), minify the bundle, and compress it like a web server would 
usually do. We repeat this for an increasing number of files.

![chart](./chart.svg)


<details><summary>Tabular data< /summary>

<!--- TABLE-START -->
| code generator  | files    | bundle size             | minified               | compressed         |
|-----------------|----------|------------------------:|-----------------------:|-------------------:|
<<<<<<< HEAD
| protobuf-es | 1 | 126,056 b | 65,701 b | 15,280 b |
| protobuf-es | 4 | 128,245 b | 67,211 b | 15,969 b |
| protobuf-es | 8 | 131,007 b | 68,982 b | 16,474 b |
| protobuf-es | 16 | 141,457 b | 76,963 b | 18,779 b |
| protobuf-es | 32 | 169,248 b | 98,979 b | 24,215 b |
=======
| protobuf-es | 1 | 125,535 b | 65,455 b | 15,230 b |
| protobuf-es | 4 | 127,724 b | 66,962 b | 15,891 b |
| protobuf-es | 8 | 130,486 b | 68,733 b | 16,411 b |
| protobuf-es | 16 | 140,936 b | 76,714 b | 18,716 b |
| protobuf-es | 32 | 168,727 b | 98,732 b | 24,208 b |
>>>>>>> 5e19fc4a
| protobuf-javascript | 1 | 339,613 b | 255,820 b | 42,481 b |
| protobuf-javascript | 4 | 366,281 b | 271,092 b | 43,912 b |
| protobuf-javascript | 8 | 388,324 b | 283,409 b | 45,038 b |
| protobuf-javascript | 16 | 548,365 b | 378,100 b | 52,204 b |
| protobuf-javascript | 32 | 1,240,889 b | 819,610 b | 78,780 b |
<!--- TABLE-END -->

</details><|MERGE_RESOLUTION|>--- conflicted
+++ resolved
@@ -16,19 +16,11 @@
 <!--- TABLE-START -->
 | code generator  | files    | bundle size             | minified               | compressed         |
 |-----------------|----------|------------------------:|-----------------------:|-------------------:|
-<<<<<<< HEAD
-| protobuf-es | 1 | 126,056 b | 65,701 b | 15,280 b |
-| protobuf-es | 4 | 128,245 b | 67,211 b | 15,969 b |
-| protobuf-es | 8 | 131,007 b | 68,982 b | 16,474 b |
-| protobuf-es | 16 | 141,457 b | 76,963 b | 18,779 b |
-| protobuf-es | 32 | 169,248 b | 98,979 b | 24,215 b |
-=======
-| protobuf-es | 1 | 125,535 b | 65,455 b | 15,230 b |
-| protobuf-es | 4 | 127,724 b | 66,962 b | 15,891 b |
-| protobuf-es | 8 | 130,486 b | 68,733 b | 16,411 b |
-| protobuf-es | 16 | 140,936 b | 76,714 b | 18,716 b |
-| protobuf-es | 32 | 168,727 b | 98,732 b | 24,208 b |
->>>>>>> 5e19fc4a
+| protobuf-es | 1 | 125,833 b | 65,603 b | 15,257 b |
+| protobuf-es | 4 | 128,022 b | 67,111 b | 15,948 b |
+| protobuf-es | 8 | 130,784 b | 68,882 b | 16,433 b |
+| protobuf-es | 16 | 141,234 b | 76,863 b | 18,756 b |
+| protobuf-es | 32 | 169,025 b | 98,881 b | 24,210 b |
 | protobuf-javascript | 1 | 339,613 b | 255,820 b | 42,481 b |
 | protobuf-javascript | 4 | 366,281 b | 271,092 b | 43,912 b |
 | protobuf-javascript | 8 | 388,324 b | 283,409 b | 45,038 b |
