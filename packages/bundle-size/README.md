--- conflicted
+++ resolved
@@ -16,19 +16,11 @@
 
 | code generator      | files | bundle size |  minified | compressed |
 | ------------------- | ----: | ----------: | --------: | ---------: |
-<<<<<<< HEAD
-| Protobuf-ES         |     1 |   128,386 b |  66,687 b |   15,470 b |
-| Protobuf-ES         |     4 |   130,575 b |  68,195 b |   16,132 b |
-| Protobuf-ES         |     8 |   133,337 b |  69,966 b |   16,648 b |
-| Protobuf-ES         |    16 |   143,787 b |  77,947 b |   18,995 b |
-| Protobuf-ES         |    32 |   171,578 b |  99,965 b |   24,459 b |
-=======
-| Protobuf-ES         |     1 |   128,611 b |  66,711 b |   15,443 b |
+| Protobuf-ES         |     1 |   128,611 b |  66,711 b |   15,442 b |
 | Protobuf-ES         |     4 |   130,800 b |  68,219 b |   16,119 b |
-| Protobuf-ES         |     8 |   133,562 b |  69,990 b |   16,643 b |
+| Protobuf-ES         |     8 |   133,562 b |  69,990 b |   16,653 b |
 | Protobuf-ES         |    16 |   144,012 b |  77,971 b |   18,995 b |
-| Protobuf-ES         |    32 |   171,803 b |  99,989 b |   24,446 b |
->>>>>>> 4dab4d56
+| Protobuf-ES         |    32 |   171,803 b |  99,989 b |   24,448 b |
 | protobuf-javascript |     1 |   104,048 b |  70,320 b |   15,540 b |
 | protobuf-javascript |     4 |   130,537 b |  85,672 b |   16,956 b |
 | protobuf-javascript |     8 |   152,429 b |  98,044 b |   18,138 b |
