{
  "name": "@bufbuild/protobuf-test",
  "private": true,
  "scripts": {
    "clean": "rm -rf ./dist/cjs/* ./dist/esm/* ./dist/types/*",
    "build": "npm run build:esm+types && npm run build:copy-gen-js",
    "build:esm+types": "../../node_modules/typescript/bin/tsc --project tsconfig.json --module ES2015 --outDir ./dist/esm --declaration --declarationDir ./dist/types",
    "build:copy-gen-js": "rsync -a --exclude '*.js' src/gen/js dist/types/gen && rsync -a --exclude '*.d.ts' src/gen/js dist/esm/gen"
  },
  "type": "module",
  "types": "./dist/types/index.d.ts",
  "exports": {
    "import": "./dist/esm/index.js",
    "default": "./dist/esm/index.js"
  },
  "dependencies": {
    "@bufbuild/protobuf": "0.0.10",
    "@types/jest": "^28.1.6",
    "jest": "^28.1.3",
<<<<<<< HEAD
    "ts4_1_2": "npm:typescript@^4.1.2",
    "ts4_2_4": "npm:typescript@^4.2.4",
    "ts4_3_5": "npm:typescript@^4.3.5",
    "ts4_4_4": "npm:typescript@^4.4.4",
    "ts4_5_2": "npm:typescript@^4.5.2",
    "ts4_6_4": "npm:typescript@^4.6.4",
    "ts4_8_1-rc": "npm:typescript@^4.8.1-rc"
=======
    "long": "^5.2.0"
  },
  "devDependencies": {
    "typescript": "^4.7.4"
>>>>>>> 9d552ef2
  }
}<|MERGE_RESOLUTION|>--- conflicted
+++ resolved
@@ -17,19 +17,13 @@
     "@bufbuild/protobuf": "0.0.10",
     "@types/jest": "^28.1.6",
     "jest": "^28.1.3",
-<<<<<<< HEAD
     "ts4_1_2": "npm:typescript@^4.1.2",
     "ts4_2_4": "npm:typescript@^4.2.4",
     "ts4_3_5": "npm:typescript@^4.3.5",
     "ts4_4_4": "npm:typescript@^4.4.4",
     "ts4_5_2": "npm:typescript@^4.5.2",
     "ts4_6_4": "npm:typescript@^4.6.4",
-    "ts4_8_1-rc": "npm:typescript@^4.8.1-rc"
-=======
+    "ts4_8_1-rc": "npm:typescript@^4.8.1-rc",
     "long": "^5.2.0"
-  },
-  "devDependencies": {
-    "typescript": "^4.7.4"
->>>>>>> 9d552ef2
   }
 }