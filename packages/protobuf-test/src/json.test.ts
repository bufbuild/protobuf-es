--- conflicted
+++ resolved
@@ -35,38 +35,21 @@
   RepeatedScalarValuesMessageSchema,
   ScalarValuesMessageSchema,
 } from "./gen/ts/extra/msg-scalar_pb.js";
-<<<<<<< HEAD
-import { MapsMessageDesc } from "./gen/ts/extra/msg-maps_pb.js";
-import { MessageFieldMessageDesc } from "./gen/ts/extra/msg-message_pb.js";
-import { WrappersMessageDesc } from "./gen/ts/extra/wkt-wrappers_pb.js";
-import {
-  AnyDesc,
-  anyPack,
-  anyUnpack,
-  DurationDesc,
-  FieldMaskDesc,
-  FileOptionsDesc,
-  NullValue,
-  NullValueDesc,
-  StructDesc,
-  TimestampDesc,
-  ValueDesc,
-=======
-import { protoInt64 } from "@bufbuild/protobuf";
 import { MapsMessageSchema } from "./gen/ts/extra/msg-maps_pb.js";
 import { MessageFieldMessageSchema } from "./gen/ts/extra/msg-message_pb.js";
 import { WrappersMessageSchema } from "./gen/ts/extra/wkt-wrappers_pb.js";
 import {
   AnySchema,
+  anyPack,
+  anyUnpack,
   DurationSchema,
   FieldMaskSchema,
   StructSchema,
   TimestampSchema,
   ValueSchema,
-  anyPack,
-  anyUnpack,
   FileOptionsSchema,
->>>>>>> e8904fab
+  NullValueSchema,
+  NullValue,
 } from "@bufbuild/protobuf/wkt";
 import * as ext_proto2 from "./gen/ts/extra/extensions-proto2_pb.js";
 import * as ext_proto3 from "./gen/ts/extra/extensions-proto3_pb.js";
@@ -83,18 +66,18 @@
       | "PROTO3_ENUM_YES"
       | "PROTO3_ENUM_NO"
       | "PROTO3_ENUM_UNSPECIFIED" = enumToJson(
-      proto3_ts.Proto3EnumDesc,
+      proto3_ts.Proto3EnumSchema,
       proto3_ts.Proto3Enum.YES,
     );
     expect(json).toBe("PROTO3_ENUM_YES");
   });
   test("returns null for google.protobuf.NullValue", () => {
-    const json: null = enumToJson(NullValueDesc, NullValue.NULL_VALUE);
+    const json: null = enumToJson(NullValueSchema, NullValue.NULL_VALUE);
     expect(json).toBe(null);
   });
   test("returns string|null for anonymous descriptor", () => {
     const json: string | null = enumToJson(
-      proto3_ts.Proto3EnumDesc as DescEnum,
+      proto3_ts.Proto3EnumSchema as DescEnum,
       proto3_ts.Proto3Enum.YES,
     );
     expect(json).toBe("PROTO3_ENUM_YES");
@@ -104,26 +87,26 @@
 describe("enumFromJson()", () => {
   test("parses string", () => {
     const e: proto3_ts.Proto3Enum = enumFromJson(
-      proto3_ts.Proto3EnumDesc,
+      proto3_ts.Proto3EnumSchema,
       "PROTO3_ENUM_YES",
     );
     expect(e).toBe(proto3_ts.Proto3Enum.YES);
   });
   test("parses number for anonymous descriptor", () => {
     const e: number = enumFromJson(
-      proto3_ts.Proto3EnumDesc as DescEnum,
+      proto3_ts.Proto3EnumSchema as DescEnum,
       "PROTO3_ENUM_YES",
     );
     expect(e).toBe(proto3_ts.Proto3Enum.YES);
   });
   test("parses null for google.protobuf.NullValue", () => {
-    const e: NullValue = enumFromJson(NullValueDesc, null);
+    const e: NullValue = enumFromJson(NullValueSchema, null);
     expect(e).toBe(NullValue.NULL_VALUE);
   });
   test("raises error on unknown string", () => {
     expect(() => {
       // @ts-expect-error TS2345
-      enumFromJson(proto3_ts.Proto3EnumDesc, "FOO");
+      enumFromJson(proto3_ts.Proto3EnumSchema, "FOO");
     }).toThrow(/cannot decode enum spec.Proto3Enum from JSON: "FOO"/);
   });
 });
@@ -131,7 +114,7 @@
 describe("isEnumJson()", () => {
   test("narrows type", () => {
     const str: string = "FOO";
-    if (isEnumJson(proto3_ts.Proto3EnumDesc, str)) {
+    if (isEnumJson(proto3_ts.Proto3EnumSchema, str)) {
       const yes:
         | "PROTO3_ENUM_YES"
         | "PROTO3_ENUM_NO"
@@ -140,11 +123,11 @@
     }
   });
   test("returns true for known value", () => {
-    const ok = isEnumJson(proto3_ts.Proto3EnumDesc, "PROTO3_ENUM_YES");
+    const ok = isEnumJson(proto3_ts.Proto3EnumSchema, "PROTO3_ENUM_YES");
     expect(ok).toBe(true);
   });
   test("returns false for unknown value", () => {
-    const ok = isEnumJson(proto3_ts.Proto3EnumDesc, "FOO");
+    const ok = isEnumJson(proto3_ts.Proto3EnumSchema, "FOO");
     expect(ok).toBe(false);
   });
 });
