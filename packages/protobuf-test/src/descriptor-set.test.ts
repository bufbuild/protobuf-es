--- conflicted
+++ resolved
@@ -27,10 +27,7 @@
   FeatureSet_RepeatedFieldEncoding,
   FeatureSet_Utf8Validation,
   FeatureSetDefaults,
-<<<<<<< HEAD
-=======
   FileDescriptorSet,
->>>>>>> 289559e4
   proto3,
   ScalarType,
 } from "@bufbuild/protobuf";
@@ -235,18 +232,6 @@
         expect(set.files[0].getFeatures()).toBeDefined();
       },
     );
-<<<<<<< HEAD
-    test("raises error when parsing unsupported edition", async () => {
-      const upstream = new UpstreamProtobuf();
-      const fsdBin = await upstream.getFeatureSetDefaults("PROTO3", "2023");
-      const fsd = FeatureSetDefaults.fromBinary(fsdBin);
-      const fdsBin = await new UpstreamProtobuf().compileToDescriptorSet(
-        `syntax="proto2";`,
-      );
-      expect(() =>
-        createDescriptorSet(fdsBin, {
-          featureSetDefaults: fsd,
-=======
     test("raises error when parsing unsupported edition from the past", async () => {
       const upstream = new UpstreamProtobuf();
       const featureSetDefaults = FeatureSetDefaults.fromBinary(
@@ -257,14 +242,11 @@
       expect(() =>
         createDescriptorSet(fileDescriptorSet, {
           featureSetDefaults,
->>>>>>> 289559e4
         }),
       ).toThrow(
         /^Edition EDITION_PROTO2 is earlier than the minimum supported edition EDITION_PROTO3$/,
       );
     });
-<<<<<<< HEAD
-=======
     test("raises error when parsing unsupported edition from the future", async () => {
       const upstream = new UpstreamProtobuf();
       const featureSetDefaults = FeatureSetDefaults.fromBinary(
@@ -282,7 +264,6 @@
         /^Edition EDITION_99999_TEST_ONLY is later than the maximum supported edition EDITION_2023$/,
       );
     });
->>>>>>> 289559e4
   });
   describe("edition custom features", () => {
     const upstream = new UpstreamProtobuf();
@@ -344,12 +325,8 @@
         expect(tf.intFileFeature).toBe(8);
       }
     });
-<<<<<<< HEAD
-    // test helper to read a message field extension to google.protobuf.FeatureSet
-=======
     // test helper to read the extension to google.protobuf.FeatureSet defined
     // in google/protobuf/unittest_features.proto
->>>>>>> 289559e4
     function getTestFeatures(
       features: FeatureSet,
     ): TestFeatures & Required<TestFeatures> {
