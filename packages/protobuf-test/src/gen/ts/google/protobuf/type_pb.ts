// Copyright 2021-2024 Buf Technologies, Inc.
//
// Licensed under the Apache License, Version 2.0 (the "License");
// you may not use this file except in compliance with the License.
// You may obtain a copy of the License at
//
//      http://www.apache.org/licenses/LICENSE-2.0
//
// Unless required by applicable law or agreed to in writing, software
// distributed under the License is distributed on an "AS IS" BASIS,
// WITHOUT WARRANTIES OR CONDITIONS OF ANY KIND, either express or implied.
// See the License for the specific language governing permissions and
// limitations under the License.

// @generated by protoc-gen-es v2.0.0-alpha.4 with parameter "ts_nocheck=false,target=ts,import_extension=.js"
// @generated from file google/protobuf/type.proto (package google.protobuf, syntax proto3)
/* eslint-disable */

import type { GenDescEnum, GenDescFile, GenDescMessage } from "@bufbuild/protobuf/codegenv1";
import { enumDesc, fileDesc, messageDesc } from "@bufbuild/protobuf/codegenv1";
<<<<<<< HEAD
import type { Any, AnyJson, SourceContext, SourceContextJson } from "@bufbuild/protobuf/wkt";
import { fileDesc_google_protobuf_any, fileDesc_google_protobuf_source_context } from "@bufbuild/protobuf/wkt";
=======
import type { Any, SourceContext } from "@bufbuild/protobuf/wkt";
import { file_google_protobuf_any, file_google_protobuf_source_context } from "@bufbuild/protobuf/wkt";
>>>>>>> e8904fab
import type { Message } from "@bufbuild/protobuf";

/**
 * Describes the file google/protobuf/type.proto.
 */
export const file_google_protobuf_type: GenDescFile = /*@__PURE__*/
  fileDesc("Chpnb29nbGUvcHJvdG9idWYvdHlwZS5wcm90bxIPZ29vZ2xlLnByb3RvYnVmIugBCgRUeXBlEgwKBG5hbWUYASABKAkSJgoGZmllbGRzGAIgAygLMhYuZ29vZ2xlLnByb3RvYnVmLkZpZWxkEg4KBm9uZW9mcxgDIAMoCRIoCgdvcHRpb25zGAQgAygLMhcuZ29vZ2xlLnByb3RvYnVmLk9wdGlvbhI2Cg5zb3VyY2VfY29udGV4dBgFIAEoCzIeLmdvb2dsZS5wcm90b2J1Zi5Tb3VyY2VDb250ZXh0EicKBnN5bnRheBgGIAEoDjIXLmdvb2dsZS5wcm90b2J1Zi5TeW50YXgSDwoHZWRpdGlvbhgHIAEoCSLVBQoFRmllbGQSKQoEa2luZBgBIAEoDjIbLmdvb2dsZS5wcm90b2J1Zi5GaWVsZC5LaW5kEjcKC2NhcmRpbmFsaXR5GAIgASgOMiIuZ29vZ2xlLnByb3RvYnVmLkZpZWxkLkNhcmRpbmFsaXR5Eg4KBm51bWJlchgDIAEoBRIMCgRuYW1lGAQgASgJEhAKCHR5cGVfdXJsGAYgASgJEhMKC29uZW9mX2luZGV4GAcgASgFEg4KBnBhY2tlZBgIIAEoCBIoCgdvcHRpb25zGAkgAygLMhcuZ29vZ2xlLnByb3RvYnVmLk9wdGlvbhIRCglqc29uX25hbWUYCiABKAkSFQoNZGVmYXVsdF92YWx1ZRgLIAEoCSLIAgoES2luZBIQCgxUWVBFX1VOS05PV04QABIPCgtUWVBFX0RPVUJMRRABEg4KClRZUEVfRkxPQVQQAhIOCgpUWVBFX0lOVDY0EAMSDwoLVFlQRV9VSU5UNjQQBBIOCgpUWVBFX0lOVDMyEAUSEAoMVFlQRV9GSVhFRDY0EAYSEAoMVFlQRV9GSVhFRDMyEAcSDQoJVFlQRV9CT09MEAgSDwoLVFlQRV9TVFJJTkcQCRIOCgpUWVBFX0dST1VQEAoSEAoMVFlQRV9NRVNTQUdFEAsSDgoKVFlQRV9CWVRFUxAMEg8KC1RZUEVfVUlOVDMyEA0SDQoJVFlQRV9FTlVNEA4SEQoNVFlQRV9TRklYRUQzMhAPEhEKDVRZUEVfU0ZJWEVENjQQEBIPCgtUWVBFX1NJTlQzMhAREg8KC1RZUEVfU0lOVDY0EBIidAoLQ2FyZGluYWxpdHkSFwoTQ0FSRElOQUxJVFlfVU5LTk9XThAAEhgKFENBUkRJTkFMSVRZX09QVElPTkFMEAESGAoUQ0FSRElOQUxJVFlfUkVRVUlSRUQQAhIYChRDQVJESU5BTElUWV9SRVBFQVRFRBADIt8BCgRFbnVtEgwKBG5hbWUYASABKAkSLQoJZW51bXZhbHVlGAIgAygLMhouZ29vZ2xlLnByb3RvYnVmLkVudW1WYWx1ZRIoCgdvcHRpb25zGAMgAygLMhcuZ29vZ2xlLnByb3RvYnVmLk9wdGlvbhI2Cg5zb3VyY2VfY29udGV4dBgEIAEoCzIeLmdvb2dsZS5wcm90b2J1Zi5Tb3VyY2VDb250ZXh0EicKBnN5bnRheBgFIAEoDjIXLmdvb2dsZS5wcm90b2J1Zi5TeW50YXgSDwoHZWRpdGlvbhgGIAEoCSJTCglFbnVtVmFsdWUSDAoEbmFtZRgBIAEoCRIOCgZudW1iZXIYAiABKAUSKAoHb3B0aW9ucxgDIAMoCzIXLmdvb2dsZS5wcm90b2J1Zi5PcHRpb24iOwoGT3B0aW9uEgwKBG5hbWUYASABKAkSIwoFdmFsdWUYAiABKAsyFC5nb29nbGUucHJvdG9idWYuQW55KkMKBlN5bnRheBIRCg1TWU5UQVhfUFJPVE8yEAASEQoNU1lOVEFYX1BST1RPMxABEhMKD1NZTlRBWF9FRElUSU9OUxACQnsKE2NvbS5nb29nbGUucHJvdG9idWZCCVR5cGVQcm90b1ABWi1nb29nbGUuZ29sYW5nLm9yZy9wcm90b2J1Zi90eXBlcy9rbm93bi90eXBlcGL4AQGiAgNHUEKqAh5Hb29nbGUuUHJvdG9idWYuV2VsbEtub3duVHlwZXNiBnByb3RvMw", [file_google_protobuf_any, file_google_protobuf_source_context]);

/**
 * A protocol buffer message type.
 *
 * @generated from message google.protobuf.Type
 */
export type Type = Message<"google.protobuf.Type"> & {
  /**
   * The fully qualified message name.
   *
   * @generated from field: string name = 1;
   */
  name: string;

  /**
   * The list of fields.
   *
   * @generated from field: repeated google.protobuf.Field fields = 2;
   */
  fields: Field[];

  /**
   * The list of types appearing in `oneof` definitions in this type.
   *
   * @generated from field: repeated string oneofs = 3;
   */
  oneofs: string[];

  /**
   * The protocol buffer options.
   *
   * @generated from field: repeated google.protobuf.Option options = 4;
   */
  options: Option[];

  /**
   * The source context.
   *
   * @generated from field: google.protobuf.SourceContext source_context = 5;
   */
  sourceContext?: SourceContext;

  /**
   * The source syntax.
   *
   * @generated from field: google.protobuf.Syntax syntax = 6;
   */
  syntax: Syntax;

  /**
   * The source edition string, only valid when syntax is SYNTAX_EDITIONS.
   *
   * @generated from field: string edition = 7;
   */
  edition: string;
};

/**
 * JSON type for the message google.protobuf.Type.
 */
export type TypeJson = {
  /**
   * @generated from field: string name = 1;
   */
  name?: string;

  /**
   * @generated from field: repeated google.protobuf.Field fields = 2;
   */
  fields?: FieldJson[];

  /**
   * @generated from field: repeated string oneofs = 3;
   */
  oneofs?: string[];

  /**
   * @generated from field: repeated google.protobuf.Option options = 4;
   */
  options?: OptionJson[];

  /**
   * @generated from field: google.protobuf.SourceContext source_context = 5;
   */
  sourceContext?: SourceContextJson;

  /**
   * @generated from field: google.protobuf.Syntax syntax = 6;
   */
  syntax?: SyntaxJson;

  /**
   * @generated from field: string edition = 7;
   */
  edition?: string;
};

/**
 * Describes the message google.protobuf.Type.
 * Use `create(TypeSchema)` to create a new message.
 */
<<<<<<< HEAD
export const TypeDesc: GenDescMessage<Type, TypeJson> = /*@__PURE__*/
  messageDesc(fileDesc_google_protobuf_type, 0);
=======
export const TypeSchema: GenDescMessage<Type> = /*@__PURE__*/
  messageDesc(file_google_protobuf_type, 0);
>>>>>>> e8904fab

/**
 * A single field of a message type.
 *
 * @generated from message google.protobuf.Field
 */
export type Field = Message<"google.protobuf.Field"> & {
  /**
   * The field type.
   *
   * @generated from field: google.protobuf.Field.Kind kind = 1;
   */
  kind: Field_Kind;

  /**
   * The field cardinality.
   *
   * @generated from field: google.protobuf.Field.Cardinality cardinality = 2;
   */
  cardinality: Field_Cardinality;

  /**
   * The field number.
   *
   * @generated from field: int32 number = 3;
   */
  number: number;

  /**
   * The field name.
   *
   * @generated from field: string name = 4;
   */
  name: string;

  /**
   * The field type URL, without the scheme, for message or enumeration
   * types. Example: `"type.googleapis.com/google.protobuf.Timestamp"`.
   *
   * @generated from field: string type_url = 6;
   */
  typeUrl: string;

  /**
   * The index of the field type in `Type.oneofs`, for message or enumeration
   * types. The first type has index 1; zero means the type is not in the list.
   *
   * @generated from field: int32 oneof_index = 7;
   */
  oneofIndex: number;

  /**
   * Whether to use alternative packed wire representation.
   *
   * @generated from field: bool packed = 8;
   */
  packed: boolean;

  /**
   * The protocol buffer options.
   *
   * @generated from field: repeated google.protobuf.Option options = 9;
   */
  options: Option[];

  /**
   * The field JSON name.
   *
   * @generated from field: string json_name = 10;
   */
  jsonName: string;

  /**
   * The string value of the default value of this field. Proto2 syntax only.
   *
   * @generated from field: string default_value = 11;
   */
  defaultValue: string;
};

/**
 * JSON type for the message google.protobuf.Field.
 */
export type FieldJson = {
  /**
   * @generated from field: google.protobuf.Field.Kind kind = 1;
   */
  kind?: Field_KindJson;

  /**
   * @generated from field: google.protobuf.Field.Cardinality cardinality = 2;
   */
  cardinality?: Field_CardinalityJson;

  /**
   * @generated from field: int32 number = 3;
   */
  number?: number;

  /**
   * @generated from field: string name = 4;
   */
  name?: string;

  /**
   * @generated from field: string type_url = 6;
   */
  typeUrl?: string;

  /**
   * @generated from field: int32 oneof_index = 7;
   */
  oneofIndex?: number;

  /**
   * @generated from field: bool packed = 8;
   */
  packed?: boolean;

  /**
   * @generated from field: repeated google.protobuf.Option options = 9;
   */
  options?: OptionJson[];

  /**
   * @generated from field: string json_name = 10;
   */
  jsonName?: string;

  /**
   * @generated from field: string default_value = 11;
   */
  defaultValue?: string;
};

/**
 * Describes the message google.protobuf.Field.
 * Use `create(FieldSchema)` to create a new message.
 */
<<<<<<< HEAD
export const FieldDesc: GenDescMessage<Field, FieldJson> = /*@__PURE__*/
  messageDesc(fileDesc_google_protobuf_type, 1);
=======
export const FieldSchema: GenDescMessage<Field> = /*@__PURE__*/
  messageDesc(file_google_protobuf_type, 1);
>>>>>>> e8904fab

/**
 * Basic field types.
 *
 * @generated from enum google.protobuf.Field.Kind
 */
export enum Field_Kind {
  /**
   * Field type unknown.
   *
   * @generated from enum value: TYPE_UNKNOWN = 0;
   */
  TYPE_UNKNOWN = 0,

  /**
   * Field type double.
   *
   * @generated from enum value: TYPE_DOUBLE = 1;
   */
  TYPE_DOUBLE = 1,

  /**
   * Field type float.
   *
   * @generated from enum value: TYPE_FLOAT = 2;
   */
  TYPE_FLOAT = 2,

  /**
   * Field type int64.
   *
   * @generated from enum value: TYPE_INT64 = 3;
   */
  TYPE_INT64 = 3,

  /**
   * Field type uint64.
   *
   * @generated from enum value: TYPE_UINT64 = 4;
   */
  TYPE_UINT64 = 4,

  /**
   * Field type int32.
   *
   * @generated from enum value: TYPE_INT32 = 5;
   */
  TYPE_INT32 = 5,

  /**
   * Field type fixed64.
   *
   * @generated from enum value: TYPE_FIXED64 = 6;
   */
  TYPE_FIXED64 = 6,

  /**
   * Field type fixed32.
   *
   * @generated from enum value: TYPE_FIXED32 = 7;
   */
  TYPE_FIXED32 = 7,

  /**
   * Field type bool.
   *
   * @generated from enum value: TYPE_BOOL = 8;
   */
  TYPE_BOOL = 8,

  /**
   * Field type string.
   *
   * @generated from enum value: TYPE_STRING = 9;
   */
  TYPE_STRING = 9,

  /**
   * Field type group. Proto2 syntax only, and deprecated.
   *
   * @generated from enum value: TYPE_GROUP = 10;
   */
  TYPE_GROUP = 10,

  /**
   * Field type message.
   *
   * @generated from enum value: TYPE_MESSAGE = 11;
   */
  TYPE_MESSAGE = 11,

  /**
   * Field type bytes.
   *
   * @generated from enum value: TYPE_BYTES = 12;
   */
  TYPE_BYTES = 12,

  /**
   * Field type uint32.
   *
   * @generated from enum value: TYPE_UINT32 = 13;
   */
  TYPE_UINT32 = 13,

  /**
   * Field type enum.
   *
   * @generated from enum value: TYPE_ENUM = 14;
   */
  TYPE_ENUM = 14,

  /**
   * Field type sfixed32.
   *
   * @generated from enum value: TYPE_SFIXED32 = 15;
   */
  TYPE_SFIXED32 = 15,

  /**
   * Field type sfixed64.
   *
   * @generated from enum value: TYPE_SFIXED64 = 16;
   */
  TYPE_SFIXED64 = 16,

  /**
   * Field type sint32.
   *
   * @generated from enum value: TYPE_SINT32 = 17;
   */
  TYPE_SINT32 = 17,

  /**
   * Field type sint64.
   *
   * @generated from enum value: TYPE_SINT64 = 18;
   */
  TYPE_SINT64 = 18,
}

/**
 * JSON type for the enum google.protobuf.Field.Kind.
 */
export type Field_KindJson = "TYPE_UNKNOWN" | "TYPE_DOUBLE" | "TYPE_FLOAT" | "TYPE_INT64" | "TYPE_UINT64" | "TYPE_INT32" | "TYPE_FIXED64" | "TYPE_FIXED32" | "TYPE_BOOL" | "TYPE_STRING" | "TYPE_GROUP" | "TYPE_MESSAGE" | "TYPE_BYTES" | "TYPE_UINT32" | "TYPE_ENUM" | "TYPE_SFIXED32" | "TYPE_SFIXED64" | "TYPE_SINT32" | "TYPE_SINT64";

/**
 * Describes the enum google.protobuf.Field.Kind.
 */
<<<<<<< HEAD
export const Field_KindDesc: GenDescEnum<Field_Kind, Field_KindJson> = /*@__PURE__*/
  enumDesc(fileDesc_google_protobuf_type, 1, 0);
=======
export const Field_KindSchema: GenDescEnum<Field_Kind> = /*@__PURE__*/
  enumDesc(file_google_protobuf_type, 1, 0);
>>>>>>> e8904fab

/**
 * Whether a field is optional, required, or repeated.
 *
 * @generated from enum google.protobuf.Field.Cardinality
 */
export enum Field_Cardinality {
  /**
   * For fields with unknown cardinality.
   *
   * @generated from enum value: CARDINALITY_UNKNOWN = 0;
   */
  UNKNOWN = 0,

  /**
   * For optional fields.
   *
   * @generated from enum value: CARDINALITY_OPTIONAL = 1;
   */
  OPTIONAL = 1,

  /**
   * For required fields. Proto2 syntax only.
   *
   * @generated from enum value: CARDINALITY_REQUIRED = 2;
   */
  REQUIRED = 2,

  /**
   * For repeated fields.
   *
   * @generated from enum value: CARDINALITY_REPEATED = 3;
   */
  REPEATED = 3,
}

/**
 * JSON type for the enum google.protobuf.Field.Cardinality.
 */
export type Field_CardinalityJson = "CARDINALITY_UNKNOWN" | "CARDINALITY_OPTIONAL" | "CARDINALITY_REQUIRED" | "CARDINALITY_REPEATED";

/**
 * Describes the enum google.protobuf.Field.Cardinality.
 */
<<<<<<< HEAD
export const Field_CardinalityDesc: GenDescEnum<Field_Cardinality, Field_CardinalityJson> = /*@__PURE__*/
  enumDesc(fileDesc_google_protobuf_type, 1, 1);
=======
export const Field_CardinalitySchema: GenDescEnum<Field_Cardinality> = /*@__PURE__*/
  enumDesc(file_google_protobuf_type, 1, 1);
>>>>>>> e8904fab

/**
 * Enum type definition.
 *
 * @generated from message google.protobuf.Enum
 */
export type Enum = Message<"google.protobuf.Enum"> & {
  /**
   * Enum type name.
   *
   * @generated from field: string name = 1;
   */
  name: string;

  /**
   * Enum value definitions.
   *
   * @generated from field: repeated google.protobuf.EnumValue enumvalue = 2;
   */
  enumvalue: EnumValue[];

  /**
   * Protocol buffer options.
   *
   * @generated from field: repeated google.protobuf.Option options = 3;
   */
  options: Option[];

  /**
   * The source context.
   *
   * @generated from field: google.protobuf.SourceContext source_context = 4;
   */
  sourceContext?: SourceContext;

  /**
   * The source syntax.
   *
   * @generated from field: google.protobuf.Syntax syntax = 5;
   */
  syntax: Syntax;

  /**
   * The source edition string, only valid when syntax is SYNTAX_EDITIONS.
   *
   * @generated from field: string edition = 6;
   */
  edition: string;
};

/**
 * JSON type for the message google.protobuf.Enum.
 */
export type EnumJson = {
  /**
   * @generated from field: string name = 1;
   */
  name?: string;

  /**
   * @generated from field: repeated google.protobuf.EnumValue enumvalue = 2;
   */
  enumvalue?: EnumValueJson[];

  /**
   * @generated from field: repeated google.protobuf.Option options = 3;
   */
  options?: OptionJson[];

  /**
   * @generated from field: google.protobuf.SourceContext source_context = 4;
   */
  sourceContext?: SourceContextJson;

  /**
   * @generated from field: google.protobuf.Syntax syntax = 5;
   */
  syntax?: SyntaxJson;

  /**
   * @generated from field: string edition = 6;
   */
  edition?: string;
};

/**
 * Describes the message google.protobuf.Enum.
 * Use `create(EnumSchema)` to create a new message.
 */
<<<<<<< HEAD
export const EnumDesc: GenDescMessage<Enum, EnumJson> = /*@__PURE__*/
  messageDesc(fileDesc_google_protobuf_type, 2);
=======
export const EnumSchema: GenDescMessage<Enum> = /*@__PURE__*/
  messageDesc(file_google_protobuf_type, 2);
>>>>>>> e8904fab

/**
 * Enum value definition.
 *
 * @generated from message google.protobuf.EnumValue
 */
export type EnumValue = Message<"google.protobuf.EnumValue"> & {
  /**
   * Enum value name.
   *
   * @generated from field: string name = 1;
   */
  name: string;

  /**
   * Enum value number.
   *
   * @generated from field: int32 number = 2;
   */
  number: number;

  /**
   * Protocol buffer options.
   *
   * @generated from field: repeated google.protobuf.Option options = 3;
   */
  options: Option[];
};

/**
 * JSON type for the message google.protobuf.EnumValue.
 */
export type EnumValueJson = {
  /**
   * @generated from field: string name = 1;
   */
  name?: string;

  /**
   * @generated from field: int32 number = 2;
   */
  number?: number;

  /**
   * @generated from field: repeated google.protobuf.Option options = 3;
   */
  options?: OptionJson[];
};

/**
 * Describes the message google.protobuf.EnumValue.
 * Use `create(EnumValueSchema)` to create a new message.
 */
<<<<<<< HEAD
export const EnumValueDesc: GenDescMessage<EnumValue, EnumValueJson> = /*@__PURE__*/
  messageDesc(fileDesc_google_protobuf_type, 3);
=======
export const EnumValueSchema: GenDescMessage<EnumValue> = /*@__PURE__*/
  messageDesc(file_google_protobuf_type, 3);
>>>>>>> e8904fab

/**
 * A protocol buffer option, which can be attached to a message, field,
 * enumeration, etc.
 *
 * @generated from message google.protobuf.Option
 */
export type Option = Message<"google.protobuf.Option"> & {
  /**
   * The option's name. For protobuf built-in options (options defined in
   * descriptor.proto), this is the short name. For example, `"map_entry"`.
   * For custom options, it should be the fully-qualified name. For example,
   * `"google.api.http"`.
   *
   * @generated from field: string name = 1;
   */
  name: string;

  /**
   * The option's value packed in an Any message. If the value is a primitive,
   * the corresponding wrapper type defined in google/protobuf/wrappers.proto
   * should be used. If the value is an enum, it should be stored as an int32
   * value using the google.protobuf.Int32Value type.
   *
   * @generated from field: google.protobuf.Any value = 2;
   */
  value?: Any;
};

/**
 * JSON type for the message google.protobuf.Option.
 */
export type OptionJson = {
  /**
   * @generated from field: string name = 1;
   */
  name?: string;

  /**
   * @generated from field: google.protobuf.Any value = 2;
   */
  value?: AnyJson;
};

/**
 * Describes the message google.protobuf.Option.
 * Use `create(OptionSchema)` to create a new message.
 */
<<<<<<< HEAD
export const OptionDesc: GenDescMessage<Option, OptionJson> = /*@__PURE__*/
  messageDesc(fileDesc_google_protobuf_type, 4);
=======
export const OptionSchema: GenDescMessage<Option> = /*@__PURE__*/
  messageDesc(file_google_protobuf_type, 4);
>>>>>>> e8904fab

/**
 * The syntax in which a protocol buffer element is defined.
 *
 * @generated from enum google.protobuf.Syntax
 */
export enum Syntax {
  /**
   * Syntax `proto2`.
   *
   * @generated from enum value: SYNTAX_PROTO2 = 0;
   */
  PROTO2 = 0,

  /**
   * Syntax `proto3`.
   *
   * @generated from enum value: SYNTAX_PROTO3 = 1;
   */
  PROTO3 = 1,

  /**
   * Syntax `editions`.
   *
   * @generated from enum value: SYNTAX_EDITIONS = 2;
   */
  EDITIONS = 2,
}

/**
 * JSON type for the enum google.protobuf.Syntax.
 */
export type SyntaxJson = "SYNTAX_PROTO2" | "SYNTAX_PROTO3" | "SYNTAX_EDITIONS";

/**
 * Describes the enum google.protobuf.Syntax.
 */
<<<<<<< HEAD
export const SyntaxDesc: GenDescEnum<Syntax, SyntaxJson> = /*@__PURE__*/
  enumDesc(fileDesc_google_protobuf_type, 0);
=======
export const SyntaxSchema: GenDescEnum<Syntax> = /*@__PURE__*/
  enumDesc(file_google_protobuf_type, 0);
>>>>>>> e8904fab
<|MERGE_RESOLUTION|>--- conflicted
+++ resolved
@@ -18,13 +18,8 @@
 
 import type { GenDescEnum, GenDescFile, GenDescMessage } from "@bufbuild/protobuf/codegenv1";
 import { enumDesc, fileDesc, messageDesc } from "@bufbuild/protobuf/codegenv1";
-<<<<<<< HEAD
 import type { Any, AnyJson, SourceContext, SourceContextJson } from "@bufbuild/protobuf/wkt";
-import { fileDesc_google_protobuf_any, fileDesc_google_protobuf_source_context } from "@bufbuild/protobuf/wkt";
-=======
-import type { Any, SourceContext } from "@bufbuild/protobuf/wkt";
 import { file_google_protobuf_any, file_google_protobuf_source_context } from "@bufbuild/protobuf/wkt";
->>>>>>> e8904fab
 import type { Message } from "@bufbuild/protobuf";
 
 /**
@@ -133,13 +128,8 @@
  * Describes the message google.protobuf.Type.
  * Use `create(TypeSchema)` to create a new message.
  */
-<<<<<<< HEAD
-export const TypeDesc: GenDescMessage<Type, TypeJson> = /*@__PURE__*/
-  messageDesc(fileDesc_google_protobuf_type, 0);
-=======
-export const TypeSchema: GenDescMessage<Type> = /*@__PURE__*/
+export const TypeSchema: GenDescMessage<Type, TypeJson> = /*@__PURE__*/
   messageDesc(file_google_protobuf_type, 0);
->>>>>>> e8904fab
 
 /**
  * A single field of a message type.
@@ -279,13 +269,8 @@
  * Describes the message google.protobuf.Field.
  * Use `create(FieldSchema)` to create a new message.
  */
-<<<<<<< HEAD
-export const FieldDesc: GenDescMessage<Field, FieldJson> = /*@__PURE__*/
-  messageDesc(fileDesc_google_protobuf_type, 1);
-=======
-export const FieldSchema: GenDescMessage<Field> = /*@__PURE__*/
+export const FieldSchema: GenDescMessage<Field, FieldJson> = /*@__PURE__*/
   messageDesc(file_google_protobuf_type, 1);
->>>>>>> e8904fab
 
 /**
  * Basic field types.
@@ -435,13 +420,8 @@
 /**
  * Describes the enum google.protobuf.Field.Kind.
  */
-<<<<<<< HEAD
-export const Field_KindDesc: GenDescEnum<Field_Kind, Field_KindJson> = /*@__PURE__*/
-  enumDesc(fileDesc_google_protobuf_type, 1, 0);
-=======
-export const Field_KindSchema: GenDescEnum<Field_Kind> = /*@__PURE__*/
+export const Field_KindSchema: GenDescEnum<Field_Kind, Field_KindJson> = /*@__PURE__*/
   enumDesc(file_google_protobuf_type, 1, 0);
->>>>>>> e8904fab
 
 /**
  * Whether a field is optional, required, or repeated.
@@ -486,13 +466,8 @@
 /**
  * Describes the enum google.protobuf.Field.Cardinality.
  */
-<<<<<<< HEAD
-export const Field_CardinalityDesc: GenDescEnum<Field_Cardinality, Field_CardinalityJson> = /*@__PURE__*/
-  enumDesc(fileDesc_google_protobuf_type, 1, 1);
-=======
-export const Field_CardinalitySchema: GenDescEnum<Field_Cardinality> = /*@__PURE__*/
+export const Field_CardinalitySchema: GenDescEnum<Field_Cardinality, Field_CardinalityJson> = /*@__PURE__*/
   enumDesc(file_google_protobuf_type, 1, 1);
->>>>>>> e8904fab
 
 /**
  * Enum type definition.
@@ -582,13 +557,8 @@
  * Describes the message google.protobuf.Enum.
  * Use `create(EnumSchema)` to create a new message.
  */
-<<<<<<< HEAD
-export const EnumDesc: GenDescMessage<Enum, EnumJson> = /*@__PURE__*/
-  messageDesc(fileDesc_google_protobuf_type, 2);
-=======
-export const EnumSchema: GenDescMessage<Enum> = /*@__PURE__*/
+export const EnumSchema: GenDescMessage<Enum, EnumJson> = /*@__PURE__*/
   messageDesc(file_google_protobuf_type, 2);
->>>>>>> e8904fab
 
 /**
  * Enum value definition.
@@ -642,13 +612,8 @@
  * Describes the message google.protobuf.EnumValue.
  * Use `create(EnumValueSchema)` to create a new message.
  */
-<<<<<<< HEAD
-export const EnumValueDesc: GenDescMessage<EnumValue, EnumValueJson> = /*@__PURE__*/
-  messageDesc(fileDesc_google_protobuf_type, 3);
-=======
-export const EnumValueSchema: GenDescMessage<EnumValue> = /*@__PURE__*/
+export const EnumValueSchema: GenDescMessage<EnumValue, EnumValueJson> = /*@__PURE__*/
   messageDesc(file_google_protobuf_type, 3);
->>>>>>> e8904fab
 
 /**
  * A protocol buffer option, which can be attached to a message, field,
@@ -697,13 +662,8 @@
  * Describes the message google.protobuf.Option.
  * Use `create(OptionSchema)` to create a new message.
  */
-<<<<<<< HEAD
-export const OptionDesc: GenDescMessage<Option, OptionJson> = /*@__PURE__*/
-  messageDesc(fileDesc_google_protobuf_type, 4);
-=======
-export const OptionSchema: GenDescMessage<Option> = /*@__PURE__*/
+export const OptionSchema: GenDescMessage<Option, OptionJson> = /*@__PURE__*/
   messageDesc(file_google_protobuf_type, 4);
->>>>>>> e8904fab
 
 /**
  * The syntax in which a protocol buffer element is defined.
@@ -741,10 +701,5 @@
 /**
  * Describes the enum google.protobuf.Syntax.
  */
-<<<<<<< HEAD
-export const SyntaxDesc: GenDescEnum<Syntax, SyntaxJson> = /*@__PURE__*/
-  enumDesc(fileDesc_google_protobuf_type, 0);
-=======
-export const SyntaxSchema: GenDescEnum<Syntax> = /*@__PURE__*/
+export const SyntaxSchema: GenDescEnum<Syntax, SyntaxJson> = /*@__PURE__*/
   enumDesc(file_google_protobuf_type, 0);
->>>>>>> e8904fab
