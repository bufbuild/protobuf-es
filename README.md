--- conflicted
+++ resolved
@@ -20,15 +20,9 @@
 - They are a language for writing schemas for your data.
 - They define a binary format for serializing your data.
 
-<<<<<<< HEAD
-These two independent traits functions work together to allow your project and everyone who interacts with it to define
-messages, fields, and service APIs in the exact same way. In a practical sense as it relates to **Protobuf-ES**, this
-means no more disparate JSON types all over the place. Instead, you define a common schema in a Protobuf file, such as:
-=======
 These two independent traits work together to allow your project and everyone who interacts with it to define messages,
 fields, and service APIs in the exact same way. In a practical sense as it relates to **Protobuf-ES**, this means no
 more disparate JSON types all over the place. Instead, you define a common schema in a Protobuf file, such as:
->>>>>>> 17c21da3
 
 ```proto
 syntax = "proto3";
