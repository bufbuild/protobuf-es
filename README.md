![The Buf logo](./.github/buf-logo.svg)

# Protobuf-ES

[![License](https://img.shields.io/github/license/bufbuild/protobuf-es?color=blue)](./LICENSE) [![NPM Version](https://img.shields.io/npm/v/@bufbuild/protobuf/latest?color=green&label=%40bufbuild%2Fprotobuf)](https://www.npmjs.com/package/@bufbuild/protobuf) [![NPM Version](https://img.shields.io/npm/v/@bufbuild/protoplugin/latest?color=green&label=%40bufbuild%2Fprotoplugin)](https://www.npmjs.com/package/@bufbuild/protoplugin) [![NPM Version](https://img.shields.io/npm/v/@bufbuild/protoc-gen-es/latest?color=green&label=%40bufbuild%2Fprotoc-gen-es)](https://www.npmjs.com/package/@bufbuild/protoc-gen-es) 

A complete implementation of [Protocol Buffers](https://developers.google.com/protocol-buffers) in TypeScript,
suitable for web browsers and Node.js, created by [Buf](https://buf.build).

## What are Protocol Buffers?

The official description of Protocol Buffers states that they are: 

> a language-neutral, platform-neutral extensible mechanism for serializing structured data.

While accurate, this definition doesn't fully explain their benefits.  In a nutshell, Protocol Buffers have two main functions:

- They are a language for writing schemas for your data.
- They define a binary format for serializing your data.

These two functions are independent, but also work together to provide common definitions for all aspects of your data.  This allows your project and everyone who interacts with it to all define messages, fields, and service APIs in the exact same way.   In a practical sense as it relates to **Protobuf-ES**, this means no more disparate JSON types all over the place.  Instead, you define a common schema in a Protobuf file, such as:

```proto
message Foo {
   string bar = 1;
   boolean baz = 2;
   int32 bing = 3;
}
```

And voila, your schema comes to life.  It is used with a consistent approach throughout your code.  But, the benefits aren't just limited to *your* application.  They can extend to all others that interact with it as well.  This is because, as mentioned above, the Protobuf file can be used to generate types in many languages.  So, now all applications can use the same definition of `Foo` as defined above.  And when everyone agrees on what a `Foo` is, communication occurs much more easily.  The added bonus is that no one has to write any boilerplate code to create these types in their application.  [Code generators](https://www.npmjs.com/package/@bufbuild/protoc-gen-es) handle all of this for you.

Finally as the official description states, Protocol Buffers allow you to serialize this structured data.  So, your application running in the browser can send a `Foo` object to a backend running an entirely different language, but using the exact same definition.  Using an RPC framework like [Connect-Web](https://github.com/bufbuild/connect-web), your data is serialized into bytes on the wire and then deserialized at its destination using the defined schema.

## Quickstart

To get started generating code right away, first make sure you have [Buf](https://docs.buf.build/installation) installed.  If desired, you can also use `protoc`.  For full instructions on generating code, visit the [docs](docs/generating_code.md) for the `protoc-gen-es` plugin.

### Installation

Install the necessary packages.  For details on each package, see [below](#packages).  The statement listed below is the most likely one you will need.

```bash
npm install @bufbuild/protobuf
npm install --save-dev @bufbuild/protoc-gen-es
```

### Code Generation

Once installed, download the example file [example.proto](https://raw.githubusercontent.com/bufbuild/protobuf-es/main/packages/protobuf-test/extra/example.proto) and place it into a `protos/` directory.

Next, create a `buf.gen.yaml` file in your project root that looks like this:

```yaml
# Learn more: https://docs.buf.build/configuration/v1/buf-gen-yaml
version: v1
plugins:
  - name: es
    path: ./node_modules/.bin/protoc-gen-es
    opt: target=ts
    out: src/gen
```

Finally, run `buf generate`.  You should now see a generated file at `src/gen/example_pb.ts` that contains a class named `User`.  From here, you can begin to work with your schema.

### Usage

You can initialize your objects conveniently using an empty `new` operator and then using direct property access:

```typescript
const user = new User();
user.firstName = "Homer";
user.lastName = "Simpson";
user.active = true;
user.locations = ["Springfield"];
user.projects = {
  SPP: "Springfield Power Plant",
};

const mgr = new User();
mgr.firstName = "Montgomery";
mgr.lastName = "Burns";

user.manager = mgr;
```

or by passing an initializer object to constructors (note that all fields are optional).

```typescript
const user = new User({
  firstName: "Homer",
  lastName: "Simpson",
  active: true,
  locations: ["Springfield"],
  projects: { SPP: "Springfield Power Plant" },
  manager: {
    // you can simply pass an initializer object for this nested message field
    firstName: "Montgomery",
    lastName: "Burns",
  },
});
```

The generated code also contains functions for serializing and deserializing your data using various formats.  You can serialize your data to and from bytes:

```typescript
const bytes = user.toBinary()
// ...
const deserialized = User.fromBinary(bytes);    // deserialized is equal to the original user
```

You can also serialize and deserialize with JSON:

```typescript
const json = user.toJson();
// ...
const deserialized = User.fromJson(json);    // deserialized is equal to the original user
```

Each generated message can also be stringified using `JSON.stringify` and recreated with that JSON string:

```typescript
const str = JSON.stringify(user);
// ...
const deserialized = User.fromJsonString(str);    // deserialized is equal to the original user
```

## Packages

<<<<<<< HEAD
There are three main packages comprising the **Protobuf-ES** library:

[**@bufbuild/protobuf**](https://www.npmjs.com/package/@bufbuild/protobuf)  ([Docs](packages/protobuf))

Provides the runtime library, containing base types, generated well-known types, and core functionality.

[**@bufbuild/protoc-gen-es**](https://www.npmjs.com/package/@bufbuild/protoc-gen-es)  ([Docs](packages/protoc-gen-es))

Provides the code generator plugin `protoc-gen-es` .  The code it generates depends on `@bufbuild/protobuf`.
  
[**@bufbuild/protoplugin**](https://www.npmjs.com/package/@bufbuild/protoplugin)  ([Docs](packages/protoplugin))

Helps to create your own code generator plugin.  The code it generates depends on `@bufbuild/protobuf`.


## Examples

To see a real-world application of **Protobuf-ES**, take a look at [Connect-Web](https://github.com/bufbuild/connect-web), which is foundationally based on **Protobuf-ES**.  Additionally, check out the [Connect-Web](https://connect.build/docs/web/getting-started) documentation if you're interested in generating RPC artifacts from your Protobuf files.

For more information on Buf, visit the official [Buf documentation](https://docs.buf.build/introduction).

## Migrating from other implementations

If you are currently using another implementation and would like to migrate to **Protobuf-ES** to see what it's all about, check out our [migration guides](docs/migrating.md) for details.
=======
### TypeScript

The generated code is compatible with TypeScript **v4.1.2** or later, with the default compiler settings.
>>>>>>> 904e42c9


## TypeScript

The minimum version of TypeScript supported by **Protobuf-ES** is **4.1.2**.

### FAQ

For a list of frequently asked questions, see our [FAQ documentation](docs/faq.md).


## Copyright

The [code to encode and decode varint](packages/protobuf/src/google/varint.ts) is Copyright 2008 Google Inc., licensed 
under BSD-3-Clause.  
All other files are licensed under Apache-2.0, see [LICENSE](LICENSE).<|MERGE_RESOLUTION|>--- conflicted
+++ resolved
@@ -127,7 +127,6 @@
 
 ## Packages
 
-<<<<<<< HEAD
 There are three main packages comprising the **Protobuf-ES** library:
 
 [**@bufbuild/protobuf**](https://www.npmjs.com/package/@bufbuild/protobuf)  ([Docs](packages/protobuf))
@@ -152,21 +151,16 @@
 ## Migrating from other implementations
 
 If you are currently using another implementation and would like to migrate to **Protobuf-ES** to see what it's all about, check out our [migration guides](docs/migrating.md) for details.
-=======
-### TypeScript
-
-The generated code is compatible with TypeScript **v4.1.2** or later, with the default compiler settings.
->>>>>>> 904e42c9
 
 
 ## TypeScript
 
-The minimum version of TypeScript supported by **Protobuf-ES** is **4.1.2**.
+The generated code is compatible with TypeScript **v4.1.2** or later, with the default compiler settings.
+
 
 ### FAQ
 
 For a list of frequently asked questions, see our [FAQ documentation](docs/faq.md).
-
 
 ## Copyright
 
