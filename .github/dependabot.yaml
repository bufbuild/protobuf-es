--- conflicted
+++ resolved
@@ -7,16 +7,6 @@
       day: "monday"
       timezone: UTC
       time: "07:00"
-<<<<<<< HEAD
-  - package-ecosystem: "gomod"
-    directory: "/"
-    schedule:
-      interval: "monthly"
-      day: "monday"
-      timezone: UTC
-      time: "07:00"
-=======
->>>>>>> 31ab04b1
   - package-ecosystem: "npm"
     directory: "/"
     schedule:
